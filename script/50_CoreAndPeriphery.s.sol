// SPDX-License-Identifier: GPL-2.0-or-later

pragma solidity ^0.8.0;

import {BatchBuilder, Vm, console} from "./utils/ScriptUtils.s.sol";
import {SafeMultisendBuilder, SafeTransaction, SafeUtil} from "./utils/SafeUtils.s.sol";
import {LayerZeroUtil} from "./utils/LayerZeroUtils.s.sol";
import {ERC20BurnableMintableDeployer, RewardTokenDeployer} from "./00_ERC20.s.sol";
import {Integrations} from "./01_Integrations.s.sol";
import {PeripheryFactories} from "./02_PeripheryFactories.s.sol";
import {AdaptiveCurveIRMDeployer} from "./04_IRM.s.sol";
import {EVaultImplementation} from "./05_EVaultImplementation.s.sol";
import {EVaultFactory} from "./06_EVaultFactory.s.sol";
import {
    LensAccountDeployer,
    LensOracleDeployer,
    LensIRMDeployer,
    LensVaultDeployer,
    LensUtilsDeployer,
    LensEulerEarnVaultDeployer
} from "./08_Lenses.s.sol";
import {
    EVKFactoryPerspectiveDeployer,
    PerspectiveGovernedDeployer,
    EVKPerspectiveEscrowedCollateralDeployer,
    EVKPerspectiveEulerUngoverned0xDeployer,
    EVKPerspectiveEulerUngovernedNzxDeployer,
    EulerEarnPerspectivesDeployer,
    EdgePerspectivesDeployer
} from "./09_Perspectives.s.sol";
import {Swap} from "./10_Swap.s.sol";
import {FeeFlow} from "./11_FeeFlow.s.sol";
import {EVaultFactoryGovernorDeployer, TimelockControllerDeployer} from "./12_Governor.s.sol";
import {TermsOfUseSignerDeployer} from "./13_TermsOfUseSigner.s.sol";
import {OFTAdapterUpgradeableDeployer, MintBurnOFTAdapterDeployer} from "./14_OFT.s.sol";
import {EdgeFactoryDeployer} from "./15_EdgeFactory.s.sol";
import {EulerEarnImplementation, IntegrationsParams} from "./20_EulerEarnImplementation.s.sol";
import {EulerEarnFactory} from "./21_EulerEarnFactory.s.sol";
import {FactoryGovernor} from "./../src/Governor/FactoryGovernor.sol";
import {
    IGovernorAccessControlEmergencyFactory,
    GovernorAccessControlEmergencyFactory
} from "./../src/GovernorFactory/GovernorAccessControlEmergencyFactory.sol";
import {CapRiskStewardFactory} from "./../src/GovernorFactory/CapRiskStewardFactory.sol";
import {ERC20BurnableMintable} from "./../src/ERC20/deployed/ERC20BurnableMintable.sol";
import {RewardToken} from "./../src/ERC20/deployed/RewardToken.sol";
import {SnapshotRegistry} from "./../src/SnapshotRegistry/SnapshotRegistry.sol";
import {Base} from "evk/EVault/shared/Base.sol";
import {ProtocolConfig} from "evk/ProtocolConfig/ProtocolConfig.sol";
import {Arrays} from "openzeppelin-contracts/utils/Arrays.sol";
import {AccessControl} from "openzeppelin-contracts/access/AccessControl.sol";
import {TimelockController} from "openzeppelin-contracts/governance/TimelockController.sol";
import {ILayerZeroEndpointV2, IOAppCore} from "@layerzerolabs/oapp-evm/contracts/oapp/interfaces/IOAppCore.sol";
import {
    IOAppOptionsType3,
    EnforcedOptionParam
} from "@layerzerolabs/oapp-evm/contracts/oapp/interfaces/IOAppOptionsType3.sol";
import {OptionsBuilder} from "@layerzerolabs/oapp-evm/contracts/oapp/libs/OptionsBuilder.sol";
import {
    IMessageLibManager,
    SetConfigParam
} from "@layerzerolabs/lz-evm-protocol-v2/contracts/interfaces/IMessageLibManager.sol";
import {ExecutorConfig} from "@layerzerolabs/lz-evm-messagelib-v2/contracts/SendLibBase.sol";
import {UlnConfig} from "@layerzerolabs/lz-evm-messagelib-v2/contracts/uln/UlnBase.sol";

interface IEndpointV2 is ILayerZeroEndpointV2 {
    function eid() external view returns (uint32);
    function delegates(address oapp) external view returns (address);
}

contract CoreAndPeriphery is BatchBuilder, SafeMultisendBuilder {
    using OptionsBuilder for bytes;

    struct Input {
        address multisigDAO;
        address multisigLabs;
        address multisigSecurityCouncil;
        address multisigSecurityPartnerA;
        address multisigSecurityPartnerB;
        address permit2;
        address uniswapV2Router;
        address uniswapV3Router;
        uint256 feeFlowInitPrice;
        bool deployOFT;
    }

    struct AdaptiveCurveIRMParams {
        int256 targetUtilization;
        int256 initialRateAtTarget;
        int256 minRateAtTarget;
        int256 maxRateAtTarget;
        int256 curveSteepness;
        int256 adjustmentSpeed;
    }

    mapping(uint256 chainId => bool isHarvestCoolDownCheckOn) internal EULER_EARN_HARVEST_COOL_DOWN_CHECK_ON;
    uint256[1] internal EULER_EARN_HARVEST_COOL_DOWN_CHECK_ON_CHAIN_IDS = [1];

    address internal constant BURN_ADDRESS = address(0xdead);
    uint256 internal constant EUL_HUB_CHAIN_ID = 1;
    uint8 internal constant EUL_DECIMALS = 18;
    uint256 internal constant EVAULT_FACTORY_TIMELOCK_MIN_DELAY = 4 days;
    uint256 internal constant ACCESS_CONTROL_EMERGENCY_GOVERNOR_ADMIN_TIMELOCK_MIN_DELAY = 2 days;
    uint256 internal constant ACCESS_CONTROL_EMERGENCY_GOVERNOR_WILDCARD_TIMELOCK_MIN_DELAY = 2 days;
    address[2] internal EVAULT_FACTORY_GOVERNOR_PAUSERS =
        [0xff217004BdD3A6A592162380dc0E6BbF143291eB, 0xcC6451385685721778E7Bd80B54F8c92b484F601];

    uint256 internal constant FEE_FLOW_EPOCH_PERIOD = 14 days;
    uint256 internal constant FEE_FLOW_PRICE_MULTIPLIER = 2e18;
    uint256 internal constant FEE_FLOW_MIN_INIT_PRICE = 10 ** EUL_DECIMALS;

    uint16 internal constant OFT_MSG_TYPE_SEND = 1;
    uint16 internal constant OFT_MSG_TYPE_SEND_AND_CALL = 2;
    uint128 internal constant OFT_ENFORCED_GAS_LIMIT_SEND = 100000;
    uint128 internal constant OFT_ENFORCED_GAS_LIMIT_CALL = 100000;
    uint32 internal constant OFT_EXECUTOR_CONFIG_TYPE = 1;
    uint32 internal constant OFT_ULN_CONFIG_TYPE = 2;
    uint32 internal constant OFT_MAX_MESSAGE_SIZE = 10000;
    uint8 internal constant OFT_REQUIRED_DVNS_COUNT = 2;
    string[5] internal OFT_ACCEPTED_DVNS = ["LayerZero Labs", "Google", "Polyhedra", "Nethermind", "Horizen"];
    uint256[2] internal OFT_HUB_CHAIN_IDS = [EUL_HUB_CHAIN_ID, 8453];

    int256 internal constant YEAR = 365 days;
    int256 internal constant IRM_TARGET_UTILIZATION = 0.9e18;
    int256[5] internal IRM_INITIAL_RATES_AT_TARGET =
        [0.01e18 / YEAR, 0.02e18 / YEAR, 0.04e18 / YEAR, 0.08e18 / YEAR, 0.16e18 / YEAR];
    int256 internal constant IRM_MIN_RATE_AT_TARGET = 0.001e18 / YEAR;
    int256 internal constant IRM_MAX_RATE_AT_TARGET = 2e18 / YEAR;
    int256 internal constant IRM_CURVE_STEEPNESS = 4e18;
    int256 internal constant IRM_ADJUSTMENT_SPEED = 100e18 / YEAR;

    AdaptiveCurveIRMParams[] internal DEFAULT_ADAPTIVE_CURVE_IRMS_PARAMS;

    constructor() {
        for (uint256 i = 0; i < EULER_EARN_HARVEST_COOL_DOWN_CHECK_ON_CHAIN_IDS.length; ++i) {
            uint256 chainId = EULER_EARN_HARVEST_COOL_DOWN_CHECK_ON_CHAIN_IDS[i];
            EULER_EARN_HARVEST_COOL_DOWN_CHECK_ON[chainId] = true;
        }

        for (uint256 i = 0; i < IRM_INITIAL_RATES_AT_TARGET.length; ++i) {
            DEFAULT_ADAPTIVE_CURVE_IRMS_PARAMS.push(
                AdaptiveCurveIRMParams({
                    targetUtilization: IRM_TARGET_UTILIZATION,
                    initialRateAtTarget: IRM_INITIAL_RATES_AT_TARGET[i],
                    minRateAtTarget: IRM_MIN_RATE_AT_TARGET,
                    maxRateAtTarget: IRM_MAX_RATE_AT_TARGET,
                    curveSteepness: IRM_CURVE_STEEPNESS,
                    adjustmentSpeed: IRM_ADJUSTMENT_SPEED
                })
            );
        }
    }

    function run()
        public
        returns (
            MultisigAddresses memory,
            CoreAddresses memory,
            PeripheryAddresses memory,
            LensAddresses memory,
            BridgeAddresses memory
        )
    {
        string memory json = getScriptFile("50_CoreAndPeriphery_input.json");
        Input memory input = Input({
            multisigDAO: vm.parseJsonAddress(json, ".multisigDAO"),
            multisigLabs: vm.parseJsonAddress(json, ".multisigLabs"),
            multisigSecurityCouncil: vm.parseJsonAddress(json, ".multisigSecurityCouncil"),
            multisigSecurityPartnerA: vm.parseJsonAddress(json, ".multisigSecurityPartnerA"),
            multisigSecurityPartnerB: vm.parseJsonAddress(json, ".multisigSecurityPartnerB"),
            permit2: vm.parseJsonAddress(json, ".permit2"),
            uniswapV2Router: vm.parseJsonAddress(json, ".uniswapV2Router"),
            uniswapV3Router: vm.parseJsonAddress(json, ".uniswapV3Router"),
            feeFlowInitPrice: vm.parseJsonUint(json, ".feeFlowInitPrice"),
            deployOFT: vm.parseJsonBool(json, ".deployOFT")
        });

        if (
            multisigAddresses.DAO == address(0) && multisigAddresses.labs == address(0)
                && multisigAddresses.securityCouncil == address(0) && multisigAddresses.securityPartnerA == address(0)
                && multisigAddresses.securityPartnerB == address(0)
        ) {
            console.log("+ Assigning multisig addresses...");
            multisigAddresses.DAO = input.multisigDAO;
            multisigAddresses.labs = input.multisigLabs;
            multisigAddresses.securityCouncil = input.multisigSecurityCouncil;
            multisigAddresses.securityPartnerA = input.multisigSecurityPartnerA;
            multisigAddresses.securityPartnerB = input.multisigSecurityPartnerB;
        } else {
            console.log("- At least one of the multisig addresses already assigned. Skipping...");
        }

        verifyMultisigAddresses(multisigAddresses);

        if (
            coreAddresses.evc == address(0) && coreAddresses.protocolConfig == address(0)
                && coreAddresses.sequenceRegistry == address(0) && coreAddresses.balanceTracker == address(0)
                && coreAddresses.permit2 == address(0)
        ) {
            console.log("+ Deploying Integrations...");
            Integrations deployer = new Integrations();
            (
                coreAddresses.evc,
                coreAddresses.protocolConfig,
                coreAddresses.sequenceRegistry,
                coreAddresses.balanceTracker,
                coreAddresses.permit2
            ) = deployer.deploy(input.permit2);
        } else {
            console.log("- At least one of the Integrations contracts already deployed. Skipping...");
        }

        if (coreAddresses.eVaultImplementation == address(0)) {
            console.log("+ Deploying EVault implementation...");
            EVaultImplementation deployer = new EVaultImplementation();
            Base.Integrations memory integrations = Base.Integrations({
                evc: coreAddresses.evc,
                protocolConfig: coreAddresses.protocolConfig,
                sequenceRegistry: coreAddresses.sequenceRegistry,
                balanceTracker: coreAddresses.balanceTracker,
                permit2: coreAddresses.permit2
            });
            (, coreAddresses.eVaultImplementation) = deployer.deploy(integrations);
        } else {
            console.log("- EVault implementation already deployed. Skipping...");
        }

        if (coreAddresses.eVaultFactory == address(0)) {
            console.log("+ Deploying EVault factory...");
            EVaultFactory deployer = new EVaultFactory();
            coreAddresses.eVaultFactory = deployer.deploy(coreAddresses.eVaultImplementation);
        } else {
            console.log("- EVault factory already deployed. Skipping...");
        }

        if (coreAddresses.eulerEarnImplementation == address(0)) {
            console.log("+ Deploying EulerEarn implementation...");
            EulerEarnImplementation deployer = new EulerEarnImplementation();
            IntegrationsParams memory integrations = IntegrationsParams({
                evc: coreAddresses.evc,
                balanceTracker: coreAddresses.balanceTracker,
                permit2: coreAddresses.permit2,
                isHarvestCoolDownCheckOn: EULER_EARN_HARVEST_COOL_DOWN_CHECK_ON[block.chainid]
            });
            (, coreAddresses.eulerEarnImplementation) = deployer.deploy(integrations);
        } else {
            console.log("- EulerEarn implementation already deployed. Skipping...");
        }

        if (coreAddresses.eulerEarnFactory == address(0)) {
            console.log("+ Deploying EulerEarn factory...");
            EulerEarnFactory deployer = new EulerEarnFactory();
            coreAddresses.eulerEarnFactory = deployer.deploy(coreAddresses.eulerEarnImplementation);
        } else {
            console.log("- EulerEarn factory already deployed. Skipping...");
        }

        if (governorAddresses.eVaultFactoryGovernor == address(0)) {
            console.log("+ Deploying EVault factory governor...");
            EVaultFactoryGovernorDeployer deployer = new EVaultFactoryGovernorDeployer();
            governorAddresses.eVaultFactoryGovernor = deployer.deploy();

            bytes32 pauseGuardianRole = FactoryGovernor(governorAddresses.eVaultFactoryGovernor).PAUSE_GUARDIAN_ROLE();
            bytes32 unpauseAdminRole = FactoryGovernor(governorAddresses.eVaultFactoryGovernor).UNPAUSE_ADMIN_ROLE();

            startBroadcast();
            console.log("    Granting pause guardian role to address %s", multisigAddresses.labs);
            AccessControl(governorAddresses.eVaultFactoryGovernor).grantRole(pauseGuardianRole, multisigAddresses.labs);

            for (uint256 i = 0; i < EVAULT_FACTORY_GOVERNOR_PAUSERS.length; ++i) {
                console.log("    Granting pause guardian role to address %s", EVAULT_FACTORY_GOVERNOR_PAUSERS[i]);
                AccessControl(governorAddresses.eVaultFactoryGovernor).grantRole(
                    pauseGuardianRole, EVAULT_FACTORY_GOVERNOR_PAUSERS[i]
                );
            }

            console.log("    Granting unpause admin role to address %s", multisigAddresses.labs);
            AccessControl(governorAddresses.eVaultFactoryGovernor).grantRole(unpauseAdminRole, multisigAddresses.labs);
            stopBroadcast();
        } else {
            console.log("- EVault factory governor already deployed. Skipping...");
        }

        if (governorAddresses.eVaultFactoryTimelockController == address(0)) {
            console.log("+ Deploying EVault factory timelock controller...");
            TimelockControllerDeployer deployer = new TimelockControllerDeployer();
            address[] memory proposers = new address[](1);
            address[] memory executors = new address[](1);
            proposers[0] = multisigAddresses.DAO;
            executors[0] = address(0);
            governorAddresses.eVaultFactoryTimelockController =
                deployer.deploy(EVAULT_FACTORY_TIMELOCK_MIN_DELAY, proposers, executors);

            console.log("    Granting proposer role to address %s", multisigAddresses.DAO);
            console.log("    Granting canceller role to address %s", multisigAddresses.DAO);
            console.log("    Granting executor role to anyone");
            console.log("    Granting canceller role to address %s", multisigAddresses.securityCouncil);

            startBroadcast();
            bytes32 cancellerRole =
                TimelockController(payable(governorAddresses.eVaultFactoryTimelockController)).CANCELLER_ROLE();
            AccessControl(governorAddresses.eVaultFactoryTimelockController).grantRole(
                cancellerRole, multisigAddresses.securityCouncil
            );
            stopBroadcast();
        } else {
            console.log("- EVault factory timelock controller already deployed. Skipping...");
        }

        if (tokenAddresses.EUL == address(0) && block.chainid != EUL_HUB_CHAIN_ID) {
            console.log("+ Deploying EUL...");
            ERC20BurnableMintableDeployer deployer = new ERC20BurnableMintableDeployer();
            tokenAddresses.EUL = deployer.deploy("Euler", "EUL", EUL_DECIMALS);

            startBroadcast();
            console.log("    Granting EUL revoke minter role to the desired address %s", multisigAddresses.labs);
            bytes32 revokeMinterRole = ERC20BurnableMintable(tokenAddresses.EUL).REVOKE_MINTER_ROLE();
            AccessControl(tokenAddresses.EUL).grantRole(revokeMinterRole, multisigAddresses.labs);
            stopBroadcast();
        } else {
            console.log("- EUL already deployed. Skipping...");
        }

        if (tokenAddresses.rEUL == address(0)) {
            console.log("+ Deploying rEUL...");
            RewardTokenDeployer deployer = new RewardTokenDeployer();
            tokenAddresses.rEUL =
                deployer.deploy(coreAddresses.evc, BURN_ADDRESS, tokenAddresses.EUL, "Reward EUL", "rEUL");

            console.log("    Setting whitelist admin status for address %s", multisigAddresses.labs);
            uint256 whitelistStatusAdmin = RewardToken(tokenAddresses.rEUL).WHITELIST_STATUS_ADMIN();
            setWhitelistStatus(tokenAddresses.rEUL, multisigAddresses.labs, whitelistStatusAdmin);
        } else {
            console.log("- rEUL already deployed. Skipping...");
        }

        if (bridgeAddresses.oftAdapter == address(0)) {
            if (input.deployOFT) {
                console.log("+ Deploying OFT Adapter...");

                LayerZeroUtil lzUtil = new LayerZeroUtil();
                string memory lzMetadata = lzUtil.getRawMetadata();
                LayerZeroUtil.DeploymentInfo memory info = lzUtil.getDeploymentInfo(lzMetadata, block.chainid);

                require(info.endpointV2 != address(0), "Failed to get OFT Adapter deployment info");
                require(info.eid >= 30000 && info.eid < 40000, "eid must indicate mainnet");

                if (block.chainid == EUL_HUB_CHAIN_ID) {
                    OFTAdapterUpgradeableDeployer deployer = new OFTAdapterUpgradeableDeployer();
                    bridgeAddresses.oftAdapter = deployer.deploy(tokenAddresses.EUL, info.endpointV2);
                } else {
                    MintBurnOFTAdapterDeployer deployer = new MintBurnOFTAdapterDeployer();
                    bridgeAddresses.oftAdapter = deployer.deploy(tokenAddresses.EUL, info.endpointV2);
                }

                require(
                    address(IOAppCore(bridgeAddresses.oftAdapter).endpoint()) == info.endpointV2,
                    "OFT Adapter endpoint mismatch"
                );
                require(IEndpointV2(info.endpointV2).eid() == info.eid, "OFT Adapter eid mismatch");

                vm.startBroadcast();
                console.log("    Setting OFT Adapter send library on chain %s", block.chainid);
                IMessageLibManager(info.endpointV2).setSendLibrary(
                    bridgeAddresses.oftAdapter, info.eid, info.sendUln302
                );

                console.log("    Setting OFT Adapter receive library on chain %s", block.chainid);
                IMessageLibManager(info.endpointV2).setReceiveLibrary(
                    bridgeAddresses.oftAdapter, info.eid, info.receiveUln302, 0
                );
                vm.stopBroadcast();

                if (!containsOftHubChainId(block.chainid)) {
                    for (uint256 i = 0; i < OFT_HUB_CHAIN_IDS.length; ++i) {
                        uint256 hubChainId = OFT_HUB_CHAIN_IDS[i];

                        BridgeAddresses memory bridgeAddressesHub =
                            deserializeBridgeAddresses(getAddressesJson("BridgeAddresses.json", hubChainId));

                        LayerZeroUtil.DeploymentInfo memory infoHub = lzUtil.getDeploymentInfo(lzMetadata, hubChainId);

                        require(
                            bridgeAddressesHub.oftAdapter != address(0),
                            string.concat("Failed to get bridge addresses for chain ", vm.toString(hubChainId))
                        );

                        addBridgeConfigCache(block.chainid, hubChainId);

                        SetConfigParam[] memory params = new SetConfigParam[](2);
                        params[0] = SetConfigParam({
                            eid: infoHub.eid,
                            configType: OFT_EXECUTOR_CONFIG_TYPE,
                            config: abi.encode(
                                ExecutorConfig({maxMessageSize: OFT_MAX_MESSAGE_SIZE, executor: info.executor})
                            )
                        });
                        params[1] = SetConfigParam({
                            eid: infoHub.eid,
                            configType: OFT_ULN_CONFIG_TYPE,
                            config: abi.encode(getUlnConfig(lzUtil, lzMetadata, bridgeAddresses, info, infoHub, true))
                        });

                        vm.startBroadcast();
                        console.log(
                            "    Setting OFT Adapter send config on chain %s for chain %s", block.chainid, hubChainId
                        );
                        IMessageLibManager(info.endpointV2).setConfig(
                            bridgeAddresses.oftAdapter, info.sendUln302, params
                        );
                        vm.stopBroadcast();

                        params = new SetConfigParam[](1);
                        params[0] = SetConfigParam({
                            eid: infoHub.eid,
                            configType: OFT_ULN_CONFIG_TYPE,
                            config: abi.encode(getUlnConfig(lzUtil, lzMetadata, bridgeAddresses, info, infoHub, false))
                        });

                        vm.startBroadcast();
                        console.log(
                            "    Setting OFT Adapter receive config on chain %s for chain %s", block.chainid, hubChainId
                        );
                        IMessageLibManager(info.endpointV2).setConfig(
                            bridgeAddresses.oftAdapter, info.receiveUln302, params
                        );
                        vm.stopBroadcast();

                        vm.startBroadcast();
                        console.log("    Setting OFT Adapter peer on chain %s for chain %s", block.chainid, hubChainId);
                        IOAppCore(bridgeAddresses.oftAdapter).setPeer(
                            infoHub.eid, bytes32(uint256(uint160(bridgeAddressesHub.oftAdapter)))
                        );
                        vm.stopBroadcast();

                        vm.startBroadcast();
                        console.log(
                            "    Setting OFT Adapter enforced options on chain %s for chain %s",
                            block.chainid,
                            hubChainId
                        );
                        IOAppOptionsType3(bridgeAddresses.oftAdapter).setEnforcedOptions(
                            getEnforcedOptions(infoHub.eid)
                        );
                        vm.stopBroadcast();

                        console.log(
                            "    Sanity checking config compatibility on chain %s for chain %s",
                            block.chainid,
                            hubChainId
                        );
                        getCompatibleUlnConfig(lzUtil, lzMetadata, bridgeAddresses, infoHub, info, true);
                        getCompatibleUlnConfig(lzUtil, lzMetadata, bridgeAddresses, infoHub, info, false);
                    }
                }

                if (block.chainid != EUL_HUB_CHAIN_ID) {
                    bytes32 defaultAdminRole = ERC20BurnableMintable(tokenAddresses.EUL).DEFAULT_ADMIN_ROLE();
                    bytes32 minterRole = ERC20BurnableMintable(tokenAddresses.EUL).MINTER_ROLE();
                    if (ERC20BurnableMintable(tokenAddresses.EUL).hasRole(defaultAdminRole, getDeployer())) {
                        vm.startBroadcast();
                        console.log("    Granting EUL minter role to the OFT Adapter %s", bridgeAddresses.oftAdapter);
                        AccessControl(tokenAddresses.EUL).grantRole(minterRole, bridgeAddresses.oftAdapter);
                        stopBroadcast();
                    } else if (ERC20BurnableMintable(tokenAddresses.EUL).hasRole(defaultAdminRole, getSafe(false))) {
                        console.log(
                            "    Adding multisend item to grant EUL minter role to the OFT Adapter %s",
                            bridgeAddresses.oftAdapter
                        );
                        addMultisendItem(
                            tokenAddresses.EUL,
                            abi.encodeCall(AccessControl.grantRole, (minterRole, bridgeAddresses.oftAdapter))
                        );
                    } else {
                        console.log(
                            "    ! The deployer or designated safe no longer has the EUL default admin role to grant the minter role to the OFT Adapter. This must be done manually. Skipping..."
                        );
                    }
                }
            } else {
                console.log("! OFT Adapter deployment deliberately skipped. Skipping...");
            }
        } else {
            console.log("- OFT Adapter already deployed. Skipping...");
        }

        if (containsOftHubChainId(block.chainid) && bridgeAddresses.oftAdapter != address(0)) {
            console.log("+ Attempting to configure OFT Adapter on chain %s", block.chainid);

            LayerZeroUtil lzUtil = new LayerZeroUtil();
            string memory lzMetadata = lzUtil.getRawMetadata();
            LayerZeroUtil.DeploymentInfo memory info = lzUtil.getDeploymentInfo(lzMetadata, block.chainid);
            Vm.DirEntry[] memory entries = vm.readDir(getAddressesDirPath(), 1);
            address delegate = IEndpointV2(info.endpointV2).delegates(bridgeAddresses.oftAdapter);

            for (uint256 i = 0; i < entries.length; ++i) {
                if (!entries[i].isDir) continue;

                uint256 chainIdOther = getChainIdFromAddressesDirPath(entries[i].path);

                if (chainIdOther == 0 || block.chainid == chainIdOther) continue;

                BridgeAddresses memory bridgeAddressesOther =
                    deserializeBridgeAddresses(getAddressesJson("BridgeAddresses.json", chainIdOther));

                LayerZeroUtil.DeploymentInfo memory infoOther = lzUtil.getDeploymentInfo(lzMetadata, chainIdOther);

                if (bridgeAddressesOther.oftAdapter == address(0)) {
                    console.log("    ! OFT Adapter not deployed for chain %s. Skipping...", chainIdOther);
                    continue;
                }

                if (addBridgeConfigCache(block.chainid, chainIdOther)) {
                    SetConfigParam[] memory params = new SetConfigParam[](2);
                    params[0] = SetConfigParam({
                        eid: infoOther.eid,
                        configType: OFT_EXECUTOR_CONFIG_TYPE,
                        config: abi.encode(ExecutorConfig({maxMessageSize: OFT_MAX_MESSAGE_SIZE, executor: info.executor}))
                    });
                    params[1] = SetConfigParam({
                        eid: infoOther.eid,
                        configType: OFT_ULN_CONFIG_TYPE,
                        config: abi.encode(
                            bridgeConfigCacheExists(chainIdOther, block.chainid)
                                ? getCompatibleUlnConfig(lzUtil, lzMetadata, bridgeAddressesOther, info, infoOther, true)
                                : getUlnConfig(lzUtil, lzMetadata, bridgeAddresses, info, infoOther, true)
                        )
                    });

                    if (delegate == getDeployer()) {
                        vm.startBroadcast();
                        console.log(
                            "    + Setting OFT Adapter send config on chain %s for chain %s",
                            block.chainid,
                            chainIdOther
                        );
                        IMessageLibManager(info.endpointV2).setConfig(
                            bridgeAddresses.oftAdapter, info.sendUln302, params
                        );
                        vm.stopBroadcast();
                    } else if (delegate == getSafe(false)) {
                        console.log(
                            "    + Adding multisend item to set OFT Adapter send config on chain %s for chain %s",
                            block.chainid,
                            chainIdOther
                        );
                        addMultisendItem(
                            info.endpointV2,
                            abi.encodeCall(
                                IMessageLibManager.setConfig, (bridgeAddresses.oftAdapter, info.sendUln302, params)
                            )
                        );
                    } else {
                        removeBridgeConfigCache(block.chainid, chainIdOther);
                        console.log(
                            "    ! The caller of this script or designated Safe is not the OFT Adapter delegate. OFT Adapter send config on chain %s for chain %s must be set manually.",
                            block.chainid,
                            chainIdOther
                        );
                    }

                    params = new SetConfigParam[](1);
                    params[0] = SetConfigParam({
                        eid: infoOther.eid,
                        configType: OFT_ULN_CONFIG_TYPE,
                        config: abi.encode(
                            bridgeConfigCacheExists(chainIdOther, block.chainid)
                                ? getCompatibleUlnConfig(lzUtil, lzMetadata, bridgeAddressesOther, info, infoOther, false)
                                : getUlnConfig(lzUtil, lzMetadata, bridgeAddresses, info, infoOther, false)
                        )
                    });

                    if (delegate == getDeployer()) {
                        vm.startBroadcast();
                        console.log(
                            "    + Setting OFT Adapter receive config on chain %s for chain %s",
                            block.chainid,
                            chainIdOther
                        );
                        IMessageLibManager(info.endpointV2).setConfig(
                            bridgeAddresses.oftAdapter, info.receiveUln302, params
                        );
                        vm.stopBroadcast();
                    } else if (delegate == getSafe(false)) {
                        console.log(
                            "    + Adding multisend item to set OFT Adapter receive config on chain %s for chain %s",
                            block.chainid,
                            chainIdOther
                        );
                        addMultisendItem(
                            info.endpointV2,
                            abi.encodeCall(
                                IMessageLibManager.setConfig, (bridgeAddresses.oftAdapter, info.receiveUln302, params)
                            )
                        );
                    } else {
                        removeBridgeConfigCache(block.chainid, chainIdOther);
                        console.log(
                            "    ! The caller of this script or designated Safe is not the OFT Adapter delegate. OFT Adapter receive config on chain %s for chain %s must be set manually.",
                            block.chainid,
                            chainIdOther
                        );
                    }

                    if (delegate == getDeployer()) {
                        vm.startBroadcast();
                        console.log(
                            "    + Setting OFT Adapter peer on chain %s for chain %s", block.chainid, chainIdOther
                        );
                        IOAppCore(bridgeAddresses.oftAdapter).setPeer(
                            infoOther.eid, bytes32(uint256(uint160(bridgeAddressesOther.oftAdapter)))
                        );
                        vm.stopBroadcast();
                    } else if (delegate == getSafe(false)) {
                        console.log(
                            "    + Adding multisend item to set OFT Adapter peer on chain %s for chain %s",
                            block.chainid,
                            chainIdOther
                        );
                        addMultisendItem(
                            bridgeAddresses.oftAdapter,
                            abi.encodeCall(
                                IOAppCore.setPeer,
                                (infoOther.eid, bytes32(uint256(uint160(bridgeAddressesOther.oftAdapter))))
                            )
                        );
                    } else {
                        removeBridgeConfigCache(block.chainid, chainIdOther);
                        console.log(
                            "    ! The caller of this script or designated Safe is not the OFT Adapter delegate. OFT Adapter peer on chain %s for chain %s must be set manually.",
                            block.chainid,
                            chainIdOther
                        );
                    }

                    if (delegate == getDeployer()) {
                        vm.startBroadcast();
                        console.log(
                            "    + Setting OFT Adapter enforced options on chain %s for chain %s",
                            block.chainid,
                            chainIdOther
                        );
                        IOAppOptionsType3(bridgeAddresses.oftAdapter).setEnforcedOptions(
                            getEnforcedOptions(infoOther.eid)
                        );
                        vm.stopBroadcast();
                    } else if (delegate == getSafe(false)) {
                        console.log(
                            "    + Adding multisend item to set OFT Adapter enforced options on chain %s for chain %s",
                            block.chainid,
                            chainIdOther
                        );
                        addMultisendItem(
                            bridgeAddresses.oftAdapter,
                            abi.encodeCall(IOAppOptionsType3.setEnforcedOptions, (getEnforcedOptions(infoOther.eid)))
                        );
                    } else {
                        removeBridgeConfigCache(block.chainid, chainIdOther);
                        console.log(
                            "    ! The caller of this script or designated Safe is not the OFT Adapter delegate. OFT Adapter enforced options on chain %s for chain %s must be set manually.",
                            block.chainid,
                            chainIdOther
                        );
                    }
                } else {
                    console.log("    - OFT Adapter already configured for chain %s. Skipping...", chainIdOther);
                }
            }
        }

<<<<<<< HEAD
        //if (
        //    peripheryAddresses.oracleRouterFactory == address(0)
        //        && peripheryAddresses.oracleAdapterRegistry == address(0)
        //        && peripheryAddresses.externalVaultRegistry == address(0) && peripheryAddresses.kinkIRMFactory ==
        // address(0)
        //        && peripheryAddresses.adaptiveCurveIRMFactory == address(0) && peripheryAddresses.irmRegistry ==
        // address(0)
        //) {
        console.log("+ Deploying Periphery factories...");
        PeripheryFactories deployer = new PeripheryFactories();
        PeripheryFactories.PeripheryContracts memory peripheryContracts = deployer.deploy(coreAddresses.evc);

        //peripheryAddresses.oracleRouterFactory = peripheryContracts.oracleRouterFactory;
        //peripheryAddresses.oracleAdapterRegistry = peripheryContracts.oracleAdapterRegistry;
        //peripheryAddresses.externalVaultRegistry = peripheryContracts.externalVaultRegistry;
        //peripheryAddresses.kinkIRMFactory = peripheryContracts.kinkIRMFactory;
        peripheryAddresses.adaptiveCurveIRMFactory = peripheryContracts.adaptiveCurveIRMFactory;
        peripheryAddresses.irmRegistry = peripheryContracts.irmRegistry;
        peripheryAddresses.governorAccessControlEmergencyFactory =
            peripheryContracts.governorAccessControlEmergencyFactory;
        //} else {
        //    console.log("- At least one of the Periphery factories contracts already deployed. Skipping...");
        //}
=======
        if (
            peripheryAddresses.oracleRouterFactory == address(0)
                && peripheryAddresses.oracleAdapterRegistry == address(0)
                && peripheryAddresses.externalVaultRegistry == address(0) && peripheryAddresses.kinkIRMFactory == address(0)
                && peripheryAddresses.adaptiveCurveIRMFactory == address(0) && peripheryAddresses.irmRegistry == address(0)
                && peripheryAddresses.governorAccessControlEmergencyFactory == address(0)
                && peripheryAddresses.capRiskStewardFactory == address(0)
        ) {
            console.log("+ Deploying Periphery factories...");
            PeripheryFactories deployer = new PeripheryFactories();
            PeripheryFactories.PeripheryContracts memory peripheryContracts = deployer.deploy(coreAddresses.evc);

            peripheryAddresses.oracleRouterFactory = peripheryContracts.oracleRouterFactory;
            peripheryAddresses.oracleAdapterRegistry = peripheryContracts.oracleAdapterRegistry;
            peripheryAddresses.externalVaultRegistry = peripheryContracts.externalVaultRegistry;
            peripheryAddresses.kinkIRMFactory = peripheryContracts.kinkIRMFactory;
            peripheryAddresses.adaptiveCurveIRMFactory = peripheryContracts.adaptiveCurveIRMFactory;
            peripheryAddresses.irmRegistry = peripheryContracts.irmRegistry;
            peripheryAddresses.governorAccessControlEmergencyFactory =
                peripheryContracts.governorAccessControlEmergencyFactory;
            peripheryAddresses.capRiskStewardFactory = peripheryContracts.capRiskStewardFactory;
        } else {
            console.log("- At least one of the Periphery factories contracts already deployed. Skipping...");
        }
>>>>>>> cea4354f

        if (peripheryAddresses.feeFlowController == address(0)) {
            address paymentToken = bridgeAddresses.oftAdapter == address(0) ? getWETHAddress() : tokenAddresses.EUL;

            if (input.feeFlowInitPrice != 0 && paymentToken != address(0)) {
                console.log("+ Deploying FeeFlow...");
                FeeFlow deployer = new FeeFlow();
                peripheryAddresses.feeFlowController = deployer.deploy(
                    coreAddresses.evc,
                    input.feeFlowInitPrice,
                    paymentToken,
                    multisigAddresses.DAO,
                    FEE_FLOW_EPOCH_PERIOD,
                    FEE_FLOW_PRICE_MULTIPLIER,
                    FEE_FLOW_MIN_INIT_PRICE
                );
            } else {
                console.log("! feeFlowInitPrice or paymentToken is not set for FeeFlow deployment. Skipping...");
            }

            address feeReceiver = peripheryAddresses.feeFlowController == address(0)
                ? multisigAddresses.DAO
                : peripheryAddresses.feeFlowController;

            if (ProtocolConfig(coreAddresses.protocolConfig).feeReceiver() != feeReceiver) {
                if (ProtocolConfig(coreAddresses.protocolConfig).admin() == getDeployer()) {
                    startBroadcast();
                    console.log("+ Setting ProtocolConfig fee receiver to the %s address", feeReceiver);
                    ProtocolConfig(coreAddresses.protocolConfig).setFeeReceiver(feeReceiver);
                    stopBroadcast();
                } else if (ProtocolConfig(coreAddresses.protocolConfig).admin() == getSafe(false)) {
                    addMultisendItem(
                        coreAddresses.protocolConfig, abi.encodeCall(ProtocolConfig.setFeeReceiver, (feeReceiver))
                    );
                } else {
                    console.log(
                        "! The deployer or designated Safe no longer has the ProtocolConfig admin role to set the fee receiver address. This must be done manually. Skipping..."
                    );
                }
            } else {
                console.log("- ProtocolConfig fee receiver is already set to the desired address. Skipping...");
            }
        } else {
            console.log("- FeeFlowController already deployed. Skipping...");
        }

        if (
            governorAddresses.accessControlEmergencyGovernorAdminTimelockController == address(0)
                && governorAddresses.accessControlEmergencyGovernorWildcardTimelockController == address(0)
                && governorAddresses.accessControlEmergencyGovernor == address(0)
                && governorAddresses.capRiskSteward == address(0)
        ) {
            console.log("+ Deploying GovernorAccessControlEmergency contracts suite...");

            IGovernorAccessControlEmergencyFactory.TimelockControllerParams memory adminTimelockControllerParams;
            IGovernorAccessControlEmergencyFactory.TimelockControllerParams memory wildcardTimelockControllerParams;
            address[] memory governorAccessControlEmergencyGuardians;

            adminTimelockControllerParams.minDelay = ACCESS_CONTROL_EMERGENCY_GOVERNOR_ADMIN_TIMELOCK_MIN_DELAY;
            adminTimelockControllerParams.proposers = new address[](1);
            adminTimelockControllerParams.proposers[0] = multisigAddresses.DAO;
            adminTimelockControllerParams.cancellers = new address[](2);
            adminTimelockControllerParams.cancellers[0] = multisigAddresses.DAO;
            adminTimelockControllerParams.cancellers[1] = multisigAddresses.labs;
            adminTimelockControllerParams.executors = new address[](1);
            adminTimelockControllerParams.executors[0] = address(0);

            console.log("    Granting admin timelock controller proposer role to address %s", multisigAddresses.DAO);
            console.log("    Granting admin timelock controller canceller role to address %s", multisigAddresses.DAO);
            console.log("    Granting admin timelock controller canceller role to address %s", multisigAddresses.labs);
            console.log("    Granting admin timelock controller executor role to anyone");

            wildcardTimelockControllerParams.minDelay = ACCESS_CONTROL_EMERGENCY_GOVERNOR_WILDCARD_TIMELOCK_MIN_DELAY;
            wildcardTimelockControllerParams.proposers = new address[](1);
            wildcardTimelockControllerParams.proposers[0] = multisigAddresses.DAO;
            wildcardTimelockControllerParams.cancellers = new address[](2);
            wildcardTimelockControllerParams.cancellers[0] = multisigAddresses.DAO;
            wildcardTimelockControllerParams.cancellers[1] = multisigAddresses.labs;
            wildcardTimelockControllerParams.executors = new address[](1);
            wildcardTimelockControllerParams.executors[0] = address(0);

            console.log("    Granting wildcard timelock controller proposer role to address %s", multisigAddresses.DAO);
            console.log("    Granting wildcard timelock controller canceller role to address %s", multisigAddresses.DAO);
            console.log(
                "    Granting wildcard timelock controller canceller role to address %s", multisigAddresses.labs
            );
            console.log("    Granting wildcard timelock controller executor role to anyone");

            governorAccessControlEmergencyGuardians = new address[](1);
            governorAccessControlEmergencyGuardians[0] = multisigAddresses.labs;

            console.log(
                "    Granting emergency access control governor guardian role to address %s", multisigAddresses.labs
            );

            startBroadcast();
            (
                governorAddresses.accessControlEmergencyGovernorAdminTimelockController,
                governorAddresses.accessControlEmergencyGovernorWildcardTimelockController,
                governorAddresses.accessControlEmergencyGovernor
            ) = GovernorAccessControlEmergencyFactory(peripheryAddresses.governorAccessControlEmergencyFactory).deploy(
                adminTimelockControllerParams, wildcardTimelockControllerParams, governorAccessControlEmergencyGuardians
            );
<<<<<<< HEAD
=======

            governorAddresses.capRiskSteward = CapRiskStewardFactory(peripheryAddresses.capRiskStewardFactory).deploy(
                governorAddresses.accessControlEmergencyGovernor,
                peripheryAddresses.kinkIRMFactory,
                multisigAddresses.DAO
            );

>>>>>>> cea4354f
            stopBroadcast();
        } else {
            console.log("- GovernorAccessControlEmergency contracts suite already deployed. Skipping...");
        }

        if (peripheryAddresses.swapper == address(0) && peripheryAddresses.swapVerifier == address(0)) {
            console.log("+ Deploying Swapper...");
            Swap deployer = new Swap();
            (peripheryAddresses.swapper, peripheryAddresses.swapVerifier) =
                deployer.deploy(input.uniswapV2Router, input.uniswapV3Router);
        } else {
            console.log("- At least one of the Swapper contracts already deployed. Skipping...");
        }

        if (peripheryAddresses.evkFactoryPerspective == address(0)) {
            console.log("+ Deploying EVKFactoryPerspective...");
            EVKFactoryPerspectiveDeployer deployer = new EVKFactoryPerspectiveDeployer();
            peripheryAddresses.evkFactoryPerspective = deployer.deploy(coreAddresses.eVaultFactory);
        } else {
            console.log("- EVKFactoryPerspective already deployed. Skipping...");
        }
        if (peripheryAddresses.governedPerspective == address(0)) {
            console.log("+ Deploying GovernedPerspective...");
            PerspectiveGovernedDeployer deployer = new PerspectiveGovernedDeployer();
            peripheryAddresses.governedPerspective = deployer.deploy(coreAddresses.evc);
        } else {
            console.log("- GovernedPerspective already deployed. Skipping...");
        }
        if (peripheryAddresses.escrowedCollateralPerspective == address(0)) {
            console.log("+ Deploying EscrowedCollateralPerspective...");
            EVKPerspectiveEscrowedCollateralDeployer deployer = new EVKPerspectiveEscrowedCollateralDeployer();
            peripheryAddresses.escrowedCollateralPerspective = deployer.deploy(coreAddresses.eVaultFactory);
        } else {
            console.log("- EscrowedCollateralPerspective already deployed. Skipping...");
        }
        if (peripheryAddresses.eulerUngoverned0xPerspective == address(0)) {
            console.log("+ Deploying EulerUngoverned0xPerspective...");
            EVKPerspectiveEulerUngoverned0xDeployer deployer = new EVKPerspectiveEulerUngoverned0xDeployer();
            peripheryAddresses.eulerUngoverned0xPerspective = deployer.deploy(
                coreAddresses.eVaultFactory,
                peripheryAddresses.oracleRouterFactory,
                peripheryAddresses.oracleAdapterRegistry,
                peripheryAddresses.externalVaultRegistry,
                peripheryAddresses.kinkIRMFactory,
                peripheryAddresses.irmRegistry,
                peripheryAddresses.escrowedCollateralPerspective
            );
        } else {
            console.log("- EulerUngoverned0xPerspective already deployed. Skipping...");
        }
        if (peripheryAddresses.eulerUngovernedNzxPerspective == address(0)) {
            console.log("+ Deploying EulerUngovernedNzxPerspective...");
            EVKPerspectiveEulerUngovernedNzxDeployer deployer = new EVKPerspectiveEulerUngovernedNzxDeployer();
            peripheryAddresses.eulerUngovernedNzxPerspective = deployer.deploy(
                coreAddresses.eVaultFactory,
                peripheryAddresses.oracleRouterFactory,
                peripheryAddresses.oracleAdapterRegistry,
                peripheryAddresses.externalVaultRegistry,
                peripheryAddresses.kinkIRMFactory,
                peripheryAddresses.irmRegistry,
                peripheryAddresses.governedPerspective,
                peripheryAddresses.escrowedCollateralPerspective
            );
        } else {
            console.log("- EulerUngovernedNzxPerspective already deployed. Skipping...");
        }

        if (
            peripheryAddresses.eulerEarnFactoryPerspective == address(0)
                && peripheryAddresses.eulerEarnGovernedPerspective == address(0)
        ) {
            console.log("+ Deploying EulerEarnFactoryPerspective and Euler Earn GovernedPerspective...");
            EulerEarnPerspectivesDeployer deployer = new EulerEarnPerspectivesDeployer();
            address[] memory perspectives = deployer.deploy(coreAddresses.eulerEarnFactory);
            peripheryAddresses.eulerEarnFactoryPerspective = perspectives[0];
            peripheryAddresses.eulerEarnGovernedPerspective = perspectives[1];
        } else {
            console.log("- At least one of the Euler Earn perspectives is already deployed. Skipping...");
        }

        if (peripheryAddresses.edgeFactory == address(0)) {
            console.log("+ Deploying EdgeFactory...");
            EdgeFactoryDeployer deployer = new EdgeFactoryDeployer();
            peripheryAddresses.edgeFactory = deployer.deploy(
                coreAddresses.eVaultFactory,
                peripheryAddresses.oracleRouterFactory,
                peripheryAddresses.escrowedCollateralPerspective
            );
        } else {
            console.log("- EdgeFactory already deployed. Skipping...");
        }

        if (peripheryAddresses.edgeFactoryPerspective == address(0)) {
            console.log("+ Deploying EdgeFactoryPerspective...");
            EdgePerspectivesDeployer deployer = new EdgePerspectivesDeployer();
            peripheryAddresses.edgeFactoryPerspective = deployer.deploy(peripheryAddresses.edgeFactory)[0];
        } else {
            console.log("- EdgeFactoryPerspective already deployed. Skipping...");
        }

        if (peripheryAddresses.termsOfUseSigner == address(0)) {
            console.log("+ Deploying Terms of use signer...");
            TermsOfUseSignerDeployer deployer = new TermsOfUseSignerDeployer();
            peripheryAddresses.termsOfUseSigner = deployer.deploy(coreAddresses.evc);
        } else {
            console.log("- Terms of use signer already deployed. Skipping...");
        }

        if (lensAddresses.accountLens == address(0)) {
            console.log("+ Deploying LensAccount...");
            LensAccountDeployer deployer = new LensAccountDeployer();
            lensAddresses.accountLens = deployer.deploy();
        } else {
            console.log("- LensAccount already deployed. Skipping...");
        }
        if (lensAddresses.oracleLens == address(0)) {
            console.log("+ Deploying LensOracle...");
            LensOracleDeployer deployer = new LensOracleDeployer();
            lensAddresses.oracleLens = deployer.deploy(peripheryAddresses.oracleAdapterRegistry);
        } else {
            console.log("- LensOracle already deployed. Skipping...");
        }
        if (lensAddresses.irmLens == address(0)) {
            console.log("+ Deploying LensIRM...");
            LensIRMDeployer deployer = new LensIRMDeployer();
            lensAddresses.irmLens =
                deployer.deploy(peripheryAddresses.kinkIRMFactory, peripheryAddresses.adaptiveCurveIRMFactory);
        } else {
            console.log("- LensIRM already deployed. Skipping...");
        }
        if (lensAddresses.utilsLens == address(0)) {
            console.log("+ Deploying LensUtils...");
            LensUtilsDeployer deployer = new LensUtilsDeployer();
            lensAddresses.utilsLens = deployer.deploy(lensAddresses.oracleLens);
        } else {
            console.log("- LensUtils already deployed. Skipping...");
        }
        if (lensAddresses.vaultLens == address(0)) {
            console.log("+ Deploying LensVault...");
            LensVaultDeployer deployer = new LensVaultDeployer();
            lensAddresses.vaultLens =
                deployer.deploy(lensAddresses.oracleLens, lensAddresses.utilsLens, lensAddresses.irmLens);
        } else {
            console.log("- LensVault already deployed. Skipping...");
        }
        if (lensAddresses.eulerEarnVaultLens == address(0)) {
            console.log("+ Deploying EulerEarnVaultLens...");
            LensEulerEarnVaultDeployer deployer = new LensEulerEarnVaultDeployer();
            lensAddresses.eulerEarnVaultLens = deployer.deploy(lensAddresses.oracleLens, lensAddresses.utilsLens);
        } else {
            console.log("- EulerEarnVaultLens already deployed. Skipping...");
        }

        if (peripheryAddresses.adaptiveCurveIRMFactory != address(0) && peripheryAddresses.irmRegistry != address(0)) {
            if (
                SnapshotRegistry(peripheryAddresses.irmRegistry).getValidAddresses(
                    address(0), address(0), block.timestamp
                ).length == 0
            ) {
                address owner = SnapshotRegistry(peripheryAddresses.irmRegistry).owner();
                if (owner == getDeployer() || owner == getSafe(false)) {
                    console.log("+ Deploying default Adaptive Curve IRMs and adding them to the IRM registry...");
                    AdaptiveCurveIRMDeployer deployer = new AdaptiveCurveIRMDeployer();
                    for (uint256 i = 0; i < DEFAULT_ADAPTIVE_CURVE_IRMS_PARAMS.length; ++i) {
                        add(
                            peripheryAddresses.irmRegistry,
                            deployer.deploy(
                                peripheryAddresses.adaptiveCurveIRMFactory,
                                DEFAULT_ADAPTIVE_CURVE_IRMS_PARAMS[i].targetUtilization,
                                DEFAULT_ADAPTIVE_CURVE_IRMS_PARAMS[i].initialRateAtTarget,
                                DEFAULT_ADAPTIVE_CURVE_IRMS_PARAMS[i].minRateAtTarget,
                                DEFAULT_ADAPTIVE_CURVE_IRMS_PARAMS[i].maxRateAtTarget,
                                DEFAULT_ADAPTIVE_CURVE_IRMS_PARAMS[i].curveSteepness,
                                DEFAULT_ADAPTIVE_CURVE_IRMS_PARAMS[i].adjustmentSpeed
                            ),
                            address(0),
                            address(0)
                        );
                    }
                } else {
                    console.log(
                        "    ! The deployer or specified Safe no longer has the IRM registry owner role to add the default IRMs. Skipping..."
                    );
                }
            } else {
                console.log("- Adaptive Curve IRMs already deployed and added to the IRM registry. Skipping...");
            }
        } else {
            console.log("- Adaptive Curve IRM factory or IRM registry not deployed. Skipping...");
        }

        executeBatch();

        if (multisendItemExists()) {
            address safe = getSafe();

            if (safeNonce == 0) {
                SafeUtil util = new SafeUtil();
                safeNonce = util.getNextNonce(safe);
            }

            executeMultisend(safe, safeNonce++);
        }

        // save results
        vm.writeJson(serializeMultisigAddresses(multisigAddresses), getScriptFilePath("MultisigAddresses_output.json"));
        vm.writeJson(serializeCoreAddresses(coreAddresses), getScriptFilePath("CoreAddresses_output.json"));
        vm.writeJson(
            serializePeripheryAddresses(peripheryAddresses), getScriptFilePath("PeripheryAddresses_output.json")
        );
        vm.writeJson(serializeGovernorAddresses(governorAddresses), getScriptFilePath("GovernorAddresses_output.json"));
        vm.writeJson(serializeTokenAddresses(tokenAddresses), getScriptFilePath("TokenAddresses_output.json"));
        vm.writeJson(serializeLensAddresses(lensAddresses), getScriptFilePath("LensAddresses_output.json"));
        vm.writeJson(serializeBridgeAddresses(bridgeAddresses), getScriptFilePath("BridgeAddresses_output.json"));
        vm.writeJson(serializeBridgeConfigCache(), getScriptFilePath("BridgeConfigCache_output.json"));

        if (isBroadcast() && !isLocalForkDeployment()) {
            vm.createDir(getAddressesFilePath("", block.chainid), true);

            vm.writeJson(
                serializeMultisigAddresses(multisigAddresses),
                getAddressesFilePath("MultisigAddresses.json", block.chainid)
            );
            vm.writeJson(
                serializeCoreAddresses(coreAddresses), getAddressesFilePath("CoreAddresses.json", block.chainid)
            );
            vm.writeJson(
                serializePeripheryAddresses(peripheryAddresses),
                getAddressesFilePath("PeripheryAddresses.json", block.chainid)
            );
            vm.writeJson(
                serializeGovernorAddresses(governorAddresses),
                getAddressesFilePath("GovernorAddresses.json", block.chainid)
            );
            vm.writeJson(
                serializeTokenAddresses(tokenAddresses), getAddressesFilePath("TokenAddresses.json", block.chainid)
            );
            vm.writeJson(
                serializeLensAddresses(lensAddresses), getAddressesFilePath("LensAddresses.json", block.chainid)
            );
            vm.writeJson(
                serializeBridgeAddresses(bridgeAddresses), getAddressesFilePath("BridgeAddresses.json", block.chainid)
            );

            vm.createDir(string.concat(getAddressesDirPath(), "../config/bridge/"), true);
            vm.writeJson(serializeBridgeConfigCache(), getBridgeConfigCacheJsonFilePath("BridgeConfigCache.json"));
        }

        return (multisigAddresses, coreAddresses, peripheryAddresses, lensAddresses, bridgeAddresses);
    }

    function getAcceptedDVNs() internal view returns (string[] memory) {
        string[] memory acceptedDVNs = new string[](OFT_ACCEPTED_DVNS.length);
        for (uint256 i = 0; i < OFT_ACCEPTED_DVNS.length; ++i) {
            acceptedDVNs[i] = OFT_ACCEPTED_DVNS[i];
        }
        return acceptedDVNs;
    }

    function getDVNAddresses(LayerZeroUtil lzUtil, string memory metadata, string memory chainKey)
        internal
        view
        returns (address[] memory)
    {
        (, address[] memory dvns) = lzUtil.getDVNAddresses(metadata, getAcceptedDVNs(), chainKey);
        require(
            dvns.length >= OFT_REQUIRED_DVNS_COUNT, string.concat("Failed to find enough accepted DVNs for ", chainKey)
        );
        assembly {
            mstore(dvns, OFT_REQUIRED_DVNS_COUNT)
        }
        return Arrays.sort(dvns);
    }

    function getUlnConfig(
        LayerZeroUtil lzUtil,
        string memory metadata,
        BridgeAddresses memory bridgeAddresses,
        LayerZeroUtil.DeploymentInfo memory info,
        LayerZeroUtil.DeploymentInfo memory infoOther,
        bool isSend
    ) internal view returns (UlnConfig memory) {
        return UlnConfig({
            confirmations: abi.decode(
                IMessageLibManager(info.endpointV2).getConfig(
                    bridgeAddresses.oftAdapter,
                    isSend ? info.sendUln302 : info.receiveUln302,
                    infoOther.eid,
                    OFT_ULN_CONFIG_TYPE
                ),
                (UlnConfig)
            ).confirmations,
            requiredDVNCount: OFT_REQUIRED_DVNS_COUNT,
            optionalDVNCount: 0,
            optionalDVNThreshold: 0,
            requiredDVNs: getDVNAddresses(lzUtil, metadata, info.chainKey),
            optionalDVNs: new address[](0)
        });
    }

    function getCompatibleUlnConfig(
        LayerZeroUtil lzUtil,
        string memory metadata,
        BridgeAddresses memory bridgeAddressesOther,
        LayerZeroUtil.DeploymentInfo memory info,
        LayerZeroUtil.DeploymentInfo memory infoOther,
        bool isSend
    ) internal returns (UlnConfig memory) {
        (string[] memory dvnNames, address[] memory dvnAddresses) =
            lzUtil.getDVNAddresses(metadata, getAcceptedDVNs(), infoOther.chainKey);

        require(
            selectFork(infoOther.chainId),
            string.concat("Failed to select fork for chain ", vm.toString(infoOther.chainId))
        );

        UlnConfig memory ulnConfig = abi.decode(
            IMessageLibManager(infoOther.endpointV2).getConfig(
                bridgeAddressesOther.oftAdapter,
                isSend ? infoOther.receiveUln302 : infoOther.sendUln302,
                info.eid,
                OFT_ULN_CONFIG_TYPE
            ),
            (UlnConfig)
        );

        selectFork(DEFAULT_FORK_CHAIN_ID);

        string[] memory acceptedDVNs = new string[](ulnConfig.requiredDVNs.length);

        for (uint256 i = 0; i < dvnAddresses.length; ++i) {
            for (uint256 j = 0; j < ulnConfig.requiredDVNs.length; ++j) {
                if (dvnAddresses[i] == ulnConfig.requiredDVNs[j]) {
                    acceptedDVNs[j] = dvnNames[i];
                    break;
                }
            }
        }

        (, address[] memory dvns) = lzUtil.getDVNAddresses(metadata, acceptedDVNs, info.chainKey);
        dvns = Arrays.sort(dvns);

        require(
            dvns.length == OFT_REQUIRED_DVNS_COUNT,
            string.concat("Failed to find compatible accepted DVNs for ", info.chainKey)
        );

        return UlnConfig({
            confirmations: ulnConfig.confirmations,
            requiredDVNCount: OFT_REQUIRED_DVNS_COUNT,
            optionalDVNCount: 0,
            optionalDVNThreshold: 0,
            requiredDVNs: dvns,
            optionalDVNs: new address[](0)
        });
    }

    function getEnforcedOptions(uint32 eid) internal pure returns (EnforcedOptionParam[] memory) {
        EnforcedOptionParam[] memory enforcedOptions = new EnforcedOptionParam[](2);
        enforcedOptions[0] = EnforcedOptionParam({
            eid: eid,
            msgType: OFT_MSG_TYPE_SEND,
            options: OptionsBuilder.newOptions().addExecutorLzReceiveOption(OFT_ENFORCED_GAS_LIMIT_SEND, 0)
        });
        enforcedOptions[1] = EnforcedOptionParam({
            eid: eid,
            msgType: OFT_MSG_TYPE_SEND_AND_CALL,
            options: OptionsBuilder.newOptions().addExecutorLzReceiveOption(OFT_ENFORCED_GAS_LIMIT_SEND, 0)
                .addExecutorLzComposeOption(0, OFT_ENFORCED_GAS_LIMIT_CALL, 0)
        });
        return enforcedOptions;
    }

    function containsOftHubChainId(uint256 chainId) internal view returns (bool) {
        for (uint256 i = 0; i < OFT_HUB_CHAIN_IDS.length; ++i) {
            if (OFT_HUB_CHAIN_IDS[i] == chainId) {
                return true;
            }
        }
        return false;
    }
}<|MERGE_RESOLUTION|>--- conflicted
+++ resolved
@@ -668,31 +668,6 @@
             }
         }
 
-<<<<<<< HEAD
-        //if (
-        //    peripheryAddresses.oracleRouterFactory == address(0)
-        //        && peripheryAddresses.oracleAdapterRegistry == address(0)
-        //        && peripheryAddresses.externalVaultRegistry == address(0) && peripheryAddresses.kinkIRMFactory ==
-        // address(0)
-        //        && peripheryAddresses.adaptiveCurveIRMFactory == address(0) && peripheryAddresses.irmRegistry ==
-        // address(0)
-        //) {
-        console.log("+ Deploying Periphery factories...");
-        PeripheryFactories deployer = new PeripheryFactories();
-        PeripheryFactories.PeripheryContracts memory peripheryContracts = deployer.deploy(coreAddresses.evc);
-
-        //peripheryAddresses.oracleRouterFactory = peripheryContracts.oracleRouterFactory;
-        //peripheryAddresses.oracleAdapterRegistry = peripheryContracts.oracleAdapterRegistry;
-        //peripheryAddresses.externalVaultRegistry = peripheryContracts.externalVaultRegistry;
-        //peripheryAddresses.kinkIRMFactory = peripheryContracts.kinkIRMFactory;
-        peripheryAddresses.adaptiveCurveIRMFactory = peripheryContracts.adaptiveCurveIRMFactory;
-        peripheryAddresses.irmRegistry = peripheryContracts.irmRegistry;
-        peripheryAddresses.governorAccessControlEmergencyFactory =
-            peripheryContracts.governorAccessControlEmergencyFactory;
-        //} else {
-        //    console.log("- At least one of the Periphery factories contracts already deployed. Skipping...");
-        //}
-=======
         if (
             peripheryAddresses.oracleRouterFactory == address(0)
                 && peripheryAddresses.oracleAdapterRegistry == address(0)
@@ -717,7 +692,6 @@
         } else {
             console.log("- At least one of the Periphery factories contracts already deployed. Skipping...");
         }
->>>>>>> cea4354f
 
         if (peripheryAddresses.feeFlowController == address(0)) {
             address paymentToken = bridgeAddresses.oftAdapter == address(0) ? getWETHAddress() : tokenAddresses.EUL;
@@ -821,8 +795,6 @@
             ) = GovernorAccessControlEmergencyFactory(peripheryAddresses.governorAccessControlEmergencyFactory).deploy(
                 adminTimelockControllerParams, wildcardTimelockControllerParams, governorAccessControlEmergencyGuardians
             );
-<<<<<<< HEAD
-=======
 
             governorAddresses.capRiskSteward = CapRiskStewardFactory(peripheryAddresses.capRiskStewardFactory).deploy(
                 governorAddresses.accessControlEmergencyGovernor,
@@ -830,7 +802,6 @@
                 multisigAddresses.DAO
             );
 
->>>>>>> cea4354f
             stopBroadcast();
         } else {
             console.log("- GovernorAccessControlEmergency contracts suite already deployed. Skipping...");
