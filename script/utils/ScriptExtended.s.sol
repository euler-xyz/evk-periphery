--- conflicted
+++ resolved
@@ -144,15 +144,8 @@
     }
 
     function isNoStubOracle() internal view returns (bool) {
-<<<<<<< HEAD
-         return _strEq(vm.envOr("no_stub_oracle", string("")), "--no-stub-oracle");
-     }
- 
-
-=======
         return _strEq(vm.envOr("no_stub_oracle", string("")), "--no-stub-oracle");
     }
->>>>>>> 7eb9c396
 
     function getAddressesDirPath() internal view returns (string memory) {
         string memory path = vm.envOr("ADDRESSES_DIR_PATH", string(""));
