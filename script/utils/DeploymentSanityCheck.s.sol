// SPDX-License-Identifier: GPL-2.0-or-later

pragma solidity ^0.8.0;

import "forge-std/console.sol";

import {ScriptUtils, CoreAddressesLib, PeripheryAddressesLib, ExtraAddressesLib} from "./ScriptUtils.s.sol";

import {EVault} from "evk/EVault/EVault.sol";
import {GenericFactory} from "evk/GenericFactory/GenericFactory.sol";
import {TrackingRewardStreams} from "reward-streams/TrackingRewardStreams.sol";
import {FeeFlowController} from "fee-flow/FeeFlowController.sol";
import {ProtocolConfig} from "evk/ProtocolConfig/ProtocolConfig.sol";
import {IRMLinearKink} from "evk/InterestRateModels/IRMLinearKink.sol";
import {EulerRouter} from "euler-price-oracle/EulerRouter.sol";
import {Ownable} from "openzeppelin-contracts/access/Ownable.sol";

<<<<<<< HEAD
=======
import {OracleLens} from "../../src/Lens/OracleLens.sol";
import {VaultLens} from "../../src/Lens/VaultLens.sol";
import {BasePerspective} from "../../src/Perspectives/implementation/BasePerspective.sol";
import {EulerBasePerspective} from "../../src/Perspectives/deployed/EulerBasePerspective.sol";
import {Swapper} from "../../src/Swaps/Swapper.sol";
import {EulerRouterFactory} from "../../src/EulerRouterFactory/EulerRouterFactory.sol";

>>>>>>> 5a85a338
interface IEVCUser {
    function EVC() external view returns (address);
}

<<<<<<< HEAD
contract DeploymentSanityCheck is ScriptUtils, CoreAddressesLib, PeripheryAddressesLib, ExtraAddressesLib {
    function run() public view {
        CoreAddresses memory coreAddresses = deserializeCoreAddresses(vm.readFile(vm.envString("CORE_ADDRESSES_PATH")));
        PeripheryAddresses memory peripheryAddresses =
            deserializePeripheryAddresses(vm.readFile(vm.envString("PERIPHERY_ADDRESSES_PATH")));
        ExtraAddresses memory extraAddresses =
            deserializeExtraAddresses(vm.readFile(vm.envString("EXTRA_ADDRESSES_PATH")));
=======

contract DeploymentSanityCheck is ScriptUtils, CoreInfoLib {
    // assets
    address internal constant USD = address(840);
    address internal constant WETH = 0xC02aaA39b223FE8D0A0e5C4F27eAD9083C756Cc2;
    address internal constant wstETH = 0x7f39C581F595B53c5cb19bD0b3f8dA6c935E2Ca0;
    address internal constant USDC = 0xA0b86991c6218b36c1d19D4a2e9Eb0cE3606eB48;
    address internal constant USDT = 0xdAC17F958D2ee523a2206206994597C13D831ec7;
    address internal constant EUL = 0xd9Fcd98c322942075A5C3860693e9f4f03AAE07b;

    // adapters
    address internal constant WETHUSD = 0x10674C8C1aE2072d4a75FE83f1E159425fd84E1D;
    address internal constant wstETHUSD = 0x02dd5B7ab536629d2235276aBCDf8eb3Af9528D7;
    address internal constant USDCUSD = 0x6213f24332D35519039f2afa7e3BffE105a37d3F;
    address internal constant USDTUSD = 0x587CABe0521f5065b561A6e68c25f338eD037FF9;

    address internal constant ONE_INCH_ROUTER_V6 = 0x111111125421cA6dc452d289314280a0f8842A65;
    address internal constant UNI_ROUTER_V2 = 0x7a250d5630B4cF539739dF2C5dAcb4c659F2488D;
    address internal constant UNI_ROUTER_V3 = 0xE592427A0AEce92De3Edee1F18E0157C05861564;
    address internal constant UNI_ROUTER_02 = 0x68b3465833fb72A70ecDF485E0e4C7bD8665Fc45;

    address internal constant EULER_DEPLOYER = 0xEe009FAF00CF54C1B4387829aF7A8Dc5f0c8C8C5;
    address internal constant DAO_MULTISIG = 0xcAD001c30E96765aC90307669d578219D4fb1DCe;

    // expected admins

    address internal constant EVAULT_FACTORY_ADMIN = EULER_DEPLOYER;
    address internal constant PROTOCOL_CONFIG_ADMIN = EULER_DEPLOYER;
    address internal constant ORACLE_ADAPTER_REGISTRY_ADMIN = EULER_DEPLOYER;
    address internal constant EXTERNAL_VAULT_REGISTRY_ADMIN = EULER_DEPLOYER;
    address internal constant IRM_REGISTRY_ADMIN = EULER_DEPLOYER;
    address internal constant GOVERNABLE_WHITELIST_PERSPECTIVE_ADMIN = EULER_DEPLOYER;
    // PROTOCOL_CONFIG_FEE_RECEIVER: feeFlow
    address internal constant FEE_FLOW_PAYMENT_RECEIVER = DAO_MULTISIG;

    function run() public view {
        CoreInfo memory coreInfo = deserializeCoreInfo(vm.readFile(vm.envString("COREINFO_PATH")));
        verifyCore(coreInfo);
        verifyVaults(coreInfo);

        // FIXME: oracle / adapters?
    }
>>>>>>> 5a85a338

    function verifyCore(CoreInfo memory coreInfo) internal view {
        // Nothing to check in: evc, sequenceRegistry, accountLens, utilsLens, kinkIRMFactory, swapVerifier

<<<<<<< HEAD
        assert(IEVCUser(coreAddresses.balanceTracker).EVC() == coreAddresses.evc);

        assert(IEVCUser(peripheryAddresses.oracleRouterFactory).EVC() == coreAddresses.evc);

        assert(callWithTrailing(coreAddresses.eVaultImplementation, IEVCUser.EVC.selector) == coreAddresses.evc);
        assert(
            callWithTrailing(coreAddresses.eVaultImplementation, EVault.balanceTrackerAddress.selector)
                == coreAddresses.balanceTracker
        );
        assert(
            callWithTrailing(coreAddresses.eVaultImplementation, EVault.protocolConfigAddress.selector)
                == coreAddresses.protocolConfig
        );
        // unfortunately no accessor for sequenceRegistry
=======
        // eVaultFactory
        // - upgradeAdmin
        // - implementation

        require(GenericFactory(coreInfo.eVaultFactory).upgradeAdmin() == EVAULT_FACTORY_ADMIN, "eVaultFactory admin");
        require(GenericFactory(coreInfo.eVaultFactory).implementation() == coreInfo.eVaultImplementation, "eVaultFactory implementation");

        // eVaultImplementation 
        // - immutables: evc, protocolConfig, sequenceRegistry, balanceTracker, permit2

        assert(callWithTrailing(coreInfo.eVaultImplementation, IEVCUser.EVC.selector) == coreInfo.evc);
        assert(callWithTrailing(coreInfo.eVaultImplementation, EVault.balanceTrackerAddress.selector) == coreInfo.balanceTracker);
        assert(callWithTrailing(coreInfo.eVaultImplementation, EVault.protocolConfigAddress.selector) == coreInfo.protocolConfig);
        assert(callWithTrailing(coreInfo.eVaultImplementation, EVault.permit2Address.selector) == coreInfo.permit2);
        // unfortunately no accessor for sequenceRegistry, verified manually

        // balanceTracker
        // - immutables: evc, epochDuration

        assert(IEVCUser(coreInfo.balanceTracker).EVC() == coreInfo.evc);
        assert(TrackingRewardStreams(coreInfo.balanceTracker).EPOCH_DURATION() == 14 days);

        // feeFlowControler
        // - immutables: peymentToken, paymentReceiver, epochPeriod, priceMultiplier, minInitPrice

        assert(address(FeeFlowController(coreInfo.feeFlowController).paymentToken()) == EUL);
        assert(FeeFlowController(coreInfo.feeFlowController).paymentReceiver() == FEE_FLOW_PAYMENT_RECEIVER);
        assert(FeeFlowController(coreInfo.feeFlowController).epochPeriod() == 14 days);
        assert(FeeFlowController(coreInfo.feeFlowController).priceMultiplier() == 2e18);
        assert(FeeFlowController(coreInfo.feeFlowController).minInitPrice() == 1e6);

        // protocolConfig
        // - admin
        // - global config: feeReceiver, protocolFeeShare

        assert(ProtocolConfig(coreInfo.protocolConfig).admin() == PROTOCOL_CONFIG_ADMIN);
        (address feeReceiver, uint16 protocolFeeShare) = ProtocolConfig(coreInfo.protocolConfig).protocolFeeConfig(address(1));
        assert(feeReceiver == coreInfo.feeFlowController);
        assert(protocolFeeShare == 0.5e4);


        // oracleRouterFactory
        // - immutables: evc
        assert(IEVCUser(coreInfo.oracleRouterFactory).EVC() == coreInfo.evc);

        // oracleAdapterRegistry
        // - owner
        assert(Ownable(coreInfo.oracleAdapterRegistry).owner() == ORACLE_ADAPTER_REGISTRY_ADMIN);

        // externalVaultRegistry
        // - owner
        assert(Ownable(coreInfo.externalVaultRegistry).owner() == EXTERNAL_VAULT_REGISTRY_ADMIN);

        // irmRegistry
        // - owner
        assert(Ownable(coreInfo.irmRegistry).owner() == IRM_REGISTRY_ADMIN);

        // oracleLens
        // - immutable: adapterRegistry
        assert(address(OracleLens(coreInfo.oracleLens).adapterRegistry()) == coreInfo.oracleAdapterRegistry);

        // vaultLens
        // - immutable: oracleLens
        assert(address(VaultLens(coreInfo.vaultLens).oracleLens()) == coreInfo.oracleLens);

        // escrowPerspective
        // - immutable: vaultFactory
        // VERIFIED manually in creation TX https://etherscan.io/tx/0x1d3d9f2cb49c06ba52d7855b9dcc02c8f3a7f794e6eb1565d3a9b6bbb803a531

        // eulerFactoryPerspective
        // - immutable: vaultFactory
        // VERIFIED manually in creation TX https://etherscan.io/tx/0x9a27da6c4170cb47ac8d35cd7fbe0fb1a4cbad1d27219532b33317e1afcd5e0f

        // eulerBasePerspective
        // - immutables: vaultFactory, routerFactory, adapterRegistry, externalVaultRegistry, irmRegistry, irmFactory
        // - recognizedCollateralPerspectives
        // VERIFIED immutables manually in creation TX https://etherscan.io/tx/0xdf281d88a257624765ab569353a14d1caabb1f34c6a6a47545f2ae9913919ffe
        address recognized = EulerBasePerspective(coreInfo.eulerBasePerspective).recognizedCollateralPerspectives(0);
        assert(recognized == coreInfo.governableWhitelistPerspective);
        recognized = EulerBasePerspective(coreInfo.eulerBasePerspective).recognizedCollateralPerspectives(1);
        assert(recognized == coreInfo.escrowPerspective);
        recognized = EulerBasePerspective(coreInfo.eulerBasePerspective).recognizedCollateralPerspectives(2);
        assert(recognized == address(0));

        try EulerBasePerspective(coreInfo.eulerBasePerspective).recognizedCollateralPerspectives(3) {
            revert('array too long!');
        } catch {}

        // governableWhitelistPerspective
        // - owner

        assert(Ownable(coreInfo.governableWhitelistPerspective).owner() == GOVERNABLE_WHITELIST_PERSPECTIVE_ADMIN);

        // swapper
        // - immutables: oneInchAggregator, uniswapRouterV2, uniswapRouterV3, uniswapRouter02

        assert(Swapper(coreInfo.swapper).oneInchAggregator() == ONE_INCH_ROUTER_V6);
        assert(Swapper(coreInfo.swapper).uniswapRouterV2() == UNI_ROUTER_V2);
        assert(Swapper(coreInfo.swapper).uniswapRouterV3() == UNI_ROUTER_V3);
        assert(Swapper(coreInfo.swapper).uniswapRouter02() == UNI_ROUTER_02);
    }

    function verifyVaults(CoreInfo memory coreInfo) internal view {
        assert(GenericFactory(coreInfo.eVaultFactory).getProxyListLength() == 8);
        address[] memory vaults = GenericFactory(coreInfo.eVaultFactory).getProxyListSlice(0, 8);

        address oracle = EVault(vaults[1]).oracle();

        for (uint i = 0; i < vaults.length; i++) {
            if (BasePerspective(coreInfo.escrowPerspective).isVerified(vaults[i])) {
                // escrow vaults
                assert(EVault(vaults[i]).governorAdmin() == address(0));
            } else if (BasePerspective(coreInfo.governableWhitelistPerspective).isVerified(vaults[i])) {
                // managed vaults
                assert(BasePerspective(coreInfo.governableWhitelistPerspective).isVerified(vaults[i]));
                assert(EVault(vaults[i]).governorAdmin() == DAO_MULTISIG);

                // oracle

                assert(oracle == EVault(vaults[i]).oracle());
                assert(EulerRouterFactory(coreInfo.oracleRouterFactory).isValidDeployment(oracle));
                assert(EulerRouter(oracle).governor() == DAO_MULTISIG);
                assert(EVault(vaults[i]).unitOfAccount() == USD);

                // common config
                assert(EVault(vaults[i]).maxLiquidationDiscount() == 0.15e4);
                assert(EVault(vaults[i]).liquidationCoolOffTime() == 1);
                assert(EVault(vaults[i]).interestFee() == 0.1e4);

            } else {
                revert ('vault not found in perspectives');
            }
        }

        // oracle config for escrow
        address vault = vaults[0];
        assert(BasePerspective(coreInfo.escrowPerspective).isVerified(vault));
        assert(EVault(vault).asset() == WETH);
        (,,, address adapter) = EulerRouter(oracle).resolveOracle(1e18, vault, USD);
        assert(adapter == WETHUSD);

        vault = vaults[2];
        assert(BasePerspective(coreInfo.escrowPerspective).isVerified(vault));
        assert(EVault(vault).asset() == wstETH);
        (,,, adapter) = EulerRouter(oracle).resolveOracle(1e18, vault, USD);
        assert(adapter == wstETHUSD);

        vault = vaults[4];
        assert(BasePerspective(coreInfo.escrowPerspective).isVerified(vault));
        assert(EVault(vault).asset() == USDC);
        (,,, adapter) = EulerRouter(oracle).resolveOracle(1e18, vault, USD);
        assert(adapter == USDCUSD);

        vault = vaults[6];
        assert(BasePerspective(coreInfo.escrowPerspective).isVerified(vault));
        assert(EVault(vault).asset() == USDT);
        (,,, adapter) = EulerRouter(oracle).resolveOracle(1e18, vault, USD);
        assert(adapter == USDTUSD);

        // managed vaults config
        // WETH
        vault = vaults[1];
        assert(EVault(vault).asset() == WETH);
        (,,, adapter) = EulerRouter(EVault(vault).oracle()).resolveOracle(1e18, vault, USD);
        assert(adapter == WETHUSD);
        address irm = EVault(vault).interestRateModel();
        assert(IRMLinearKink(irm).baseRate() == 0);
        assert(IRMLinearKink(irm).slope1() == 218407859);
        assert(IRMLinearKink(irm).slope2() == 42500370385);
        assert(IRMLinearKink(irm).kink() == 3865470566);

        // escrow WETH
        (uint16 borrowLTV, uint16 liquidationLTV,,,) = EVault(vault).LTVFull(vaults[0]);
        assert(borrowLTV == 0); 
        assert(liquidationLTV == 0); 
        // escrow wstETH
        (borrowLTV, liquidationLTV,,,) = EVault(vault).LTVFull(vaults[2]);
        assert(borrowLTV == 0.87e4); 
        assert(liquidationLTV == 0.89e4); 
        // escrow USDC
        (borrowLTV, liquidationLTV,,,) = EVault(vault).LTVFull(vaults[4]);
        assert(borrowLTV == 0.74e4); 
        assert(liquidationLTV == 0.76e4); 
        // escrow USDT
        (borrowLTV, liquidationLTV,,,) = EVault(vault).LTVFull(vaults[6]);
        assert(borrowLTV == 0.74e4); 
        assert(liquidationLTV == 0.76e4); 
        // managed WETH
        (borrowLTV, liquidationLTV,,,) = EVault(vault).LTVFull(vaults[1]);
        assert(borrowLTV == 0); 
        assert(liquidationLTV == 0); 
        // managed wstETH
        (borrowLTV, liquidationLTV,,,) = EVault(vault).LTVFull(vaults[3]);
        assert(borrowLTV == 0.85e4); 
        assert(liquidationLTV == 0.87e4); 
        // managed USDC
        (borrowLTV, liquidationLTV,,,) = EVault(vault).LTVFull(vaults[5]);
        assert(borrowLTV == 0.72e4); 
        assert(liquidationLTV == 0.74e4); 
        // managed USDT
        (borrowLTV, liquidationLTV,,,) = EVault(vault).LTVFull(vaults[7]);
        assert(borrowLTV == 0.72e4); 
        assert(liquidationLTV == 0.74e4); 

        // wstETH
        vault = vaults[3];
        assert(EVault(vault).asset() == wstETH);
        (,,, adapter) = EulerRouter(EVault(vault).oracle()).resolveOracle(1e18, vault, USD);
        assert(adapter == wstETHUSD);
        irm = EVault(vault).interestRateModel();
        assert(IRMLinearKink(irm).baseRate() == 0);
        assert(IRMLinearKink(irm).slope1() == 760869530);
        assert(IRMLinearKink(irm).slope2() == 7611888145);
        assert(IRMLinearKink(irm).kink() == 1932735283);
        // escrow WETH
        (borrowLTV, liquidationLTV,,,) = EVault(vault).LTVFull(vaults[0]);
        assert(borrowLTV == 0.87e4); 
        assert(liquidationLTV == 0.89e4); 
        // escrow wstETH
        (borrowLTV, liquidationLTV,,,) = EVault(vault).LTVFull(vaults[2]);
        assert(borrowLTV == 0); 
        assert(liquidationLTV == 0); 
        // escrow USDC
        (borrowLTV, liquidationLTV,,,) = EVault(vault).LTVFull(vaults[4]);
        assert(borrowLTV == 0.74e4); 
        assert(liquidationLTV == 0.76e4); 
        // escrow USDT
        (borrowLTV, liquidationLTV,,,) = EVault(vault).LTVFull(vaults[6]);
        assert(borrowLTV == 0.74e4); 
        assert(liquidationLTV == 0.76e4); 
        // managed WETH
        (borrowLTV, liquidationLTV,,,) = EVault(vault).LTVFull(vaults[1]);
        assert(borrowLTV == 0.85e4); 
        assert(liquidationLTV == 0.87e4); 
        // managed wstETH
        (borrowLTV, liquidationLTV,,,) = EVault(vault).LTVFull(vaults[3]);
        assert(borrowLTV == 0); 
        assert(liquidationLTV == 0); 
        // managed USDC
        (borrowLTV, liquidationLTV,,,) = EVault(vault).LTVFull(vaults[5]);
        assert(borrowLTV == 0.72e4); 
        assert(liquidationLTV == 0.74e4); 
        // managed USDT
        (borrowLTV, liquidationLTV,,,) = EVault(vault).LTVFull(vaults[7]);
        assert(borrowLTV == 0.72e4); 
        assert(liquidationLTV == 0.74e4); 

        // USDC
        vault = vaults[5];
        assert(EVault(vault).asset() == USDC);
        (,,, adapter) = EulerRouter(EVault(vault).oracle()).resolveOracle(1e18, vault, USD);
        assert(adapter == USDCUSD);
        irm = EVault(vault).interestRateModel();
        assert(IRMLinearKink(irm).baseRate() == 0);
        assert(IRMLinearKink(irm).slope1() == 505037995);
        assert(IRMLinearKink(irm).slope2() == 41211382066);
        assert(IRMLinearKink(irm).kink() == 3951369912);
        // escrow WETH
        (borrowLTV, liquidationLTV,,,) = EVault(vault).LTVFull(vaults[0]);
        assert(borrowLTV == 0.81e4); 
        assert(liquidationLTV == 0.83e4); 
        // escrow wstETH
        (borrowLTV, liquidationLTV,,,) = EVault(vault).LTVFull(vaults[2]);
        assert(borrowLTV == 0.78e4); 
        assert(liquidationLTV == 0.8e4); 
        // escrow USDC
        (borrowLTV, liquidationLTV,,,) = EVault(vault).LTVFull(vaults[4]);
        assert(borrowLTV == 0); 
        assert(liquidationLTV == 0); 
        // escrow USDT
        (borrowLTV, liquidationLTV,,,) = EVault(vault).LTVFull(vaults[6]);
        assert(borrowLTV == 0.85e4); 
        assert(liquidationLTV == 0.87e4); 
        // managed WETH
        (borrowLTV, liquidationLTV,,,) = EVault(vault).LTVFull(vaults[1]);
        assert(borrowLTV == 0.79e4); 
        assert(liquidationLTV == 0.81e4); 
        // managed wstETH
        (borrowLTV, liquidationLTV,,,) = EVault(vault).LTVFull(vaults[3]);
        assert(borrowLTV == 0.76e4); 
        assert(liquidationLTV == 0.78e4); 
        // managed USDC
        (borrowLTV, liquidationLTV,,,) = EVault(vault).LTVFull(vaults[5]);
        assert(borrowLTV == 0); 
        assert(liquidationLTV == 0); 
        // managed USDT
        (borrowLTV, liquidationLTV,,,) = EVault(vault).LTVFull(vaults[7]);
        assert(borrowLTV == 0.83e4); 
        assert(liquidationLTV == 0.85e4); 
>>>>>>> 5a85a338

        // USDT
        vault = vaults[7];
        assert(EVault(vault).asset() == USDT);
        (,,, adapter) = EulerRouter(EVault(vault).oracle()).resolveOracle(1e18, vault, USD);
        assert(adapter == USDTUSD);
        irm = EVault(vault).interestRateModel();
        assert(IRMLinearKink(irm).baseRate() == 0);
        assert(IRMLinearKink(irm).slope1() == 505037995);
        assert(IRMLinearKink(irm).slope2() == 49166860226);
        assert(IRMLinearKink(irm).kink() == 3951369912);
        // escrow WETH
        (borrowLTV, liquidationLTV,,,) = EVault(vault).LTVFull(vaults[0]);
        assert(borrowLTV == 0.81e4); 
        assert(liquidationLTV == 0.83e4); 
        // escrow wstETH
        (borrowLTV, liquidationLTV,,,) = EVault(vault).LTVFull(vaults[2]);
        assert(borrowLTV == 0.78e4); 
        assert(liquidationLTV == 0.8e4); 
        // escrow USDC
        (borrowLTV, liquidationLTV,,,) = EVault(vault).LTVFull(vaults[4]);
        assert(borrowLTV == 0.85e4); 
        assert(liquidationLTV == 0.87e4); 
        // escrow USDT
        (borrowLTV, liquidationLTV,,,) = EVault(vault).LTVFull(vaults[6]);
        assert(borrowLTV == 0); 
        assert(liquidationLTV == 0);
        // managed WETH
        (borrowLTV, liquidationLTV,,,) = EVault(vault).LTVFull(vaults[1]);
        assert(borrowLTV == 0.79e4); 
        assert(liquidationLTV == 0.81e4); 
        // managed wstETH
        (borrowLTV, liquidationLTV,,,) = EVault(vault).LTVFull(vaults[3]);
        assert(borrowLTV == 0.76e4); 
        assert(liquidationLTV == 0.78e4); 
        // managed USDC
        (borrowLTV, liquidationLTV,,,) = EVault(vault).LTVFull(vaults[5]);
        assert(borrowLTV == 0.83e4); 
        assert(liquidationLTV == 0.85e4); 
        // managed USDT
        (borrowLTV, liquidationLTV,,,) = EVault(vault).LTVFull(vaults[7]);
        assert(borrowLTV == 0); 
        assert(liquidationLTV == 0); 

<<<<<<< HEAD
        // FIXME: other things to check:
        //   * no duplicated contracts
        //   * is verified on etherscan
        //   * code exactly matches repo
=======

        // FIXME add IRM config
>>>>>>> 5a85a338
    }

    function callWithTrailing(address target, bytes4 selector) internal view returns (address) {
        (bool success, bytes memory data) = target.staticcall(abi.encodePacked(selector, uint256(0), uint256(0)));
        assert(success);
        assert(data.length == 32);
        return abi.decode(data, (address));
    }
}<|MERGE_RESOLUTION|>--- conflicted
+++ resolved
@@ -15,8 +15,6 @@
 import {EulerRouter} from "euler-price-oracle/EulerRouter.sol";
 import {Ownable} from "openzeppelin-contracts/access/Ownable.sol";
 
-<<<<<<< HEAD
-=======
 import {OracleLens} from "../../src/Lens/OracleLens.sol";
 import {VaultLens} from "../../src/Lens/VaultLens.sol";
 import {BasePerspective} from "../../src/Perspectives/implementation/BasePerspective.sol";
@@ -24,22 +22,11 @@
 import {Swapper} from "../../src/Swaps/Swapper.sol";
 import {EulerRouterFactory} from "../../src/EulerRouterFactory/EulerRouterFactory.sol";
 
->>>>>>> 5a85a338
 interface IEVCUser {
     function EVC() external view returns (address);
 }
 
-<<<<<<< HEAD
 contract DeploymentSanityCheck is ScriptUtils, CoreAddressesLib, PeripheryAddressesLib, ExtraAddressesLib {
-    function run() public view {
-        CoreAddresses memory coreAddresses = deserializeCoreAddresses(vm.readFile(vm.envString("CORE_ADDRESSES_PATH")));
-        PeripheryAddresses memory peripheryAddresses =
-            deserializePeripheryAddresses(vm.readFile(vm.envString("PERIPHERY_ADDRESSES_PATH")));
-        ExtraAddresses memory extraAddresses =
-            deserializeExtraAddresses(vm.readFile(vm.envString("EXTRA_ADDRESSES_PATH")));
-=======
-
-contract DeploymentSanityCheck is ScriptUtils, CoreInfoLib {
     // assets
     address internal constant USD = address(840);
     address internal constant WETH = 0xC02aaA39b223FE8D0A0e5C4F27eAD9083C756Cc2;
@@ -69,26 +56,43 @@
     address internal constant ORACLE_ADAPTER_REGISTRY_ADMIN = EULER_DEPLOYER;
     address internal constant EXTERNAL_VAULT_REGISTRY_ADMIN = EULER_DEPLOYER;
     address internal constant IRM_REGISTRY_ADMIN = EULER_DEPLOYER;
-    address internal constant GOVERNABLE_WHITELIST_PERSPECTIVE_ADMIN = EULER_DEPLOYER;
+    address internal constant GOVERNED_PERSPECTIVE_ADMIN = EULER_DEPLOYER;
     // PROTOCOL_CONFIG_FEE_RECEIVER: feeFlow
     address internal constant FEE_FLOW_PAYMENT_RECEIVER = DAO_MULTISIG;
 
     function run() public view {
-        CoreInfo memory coreInfo = deserializeCoreInfo(vm.readFile(vm.envString("COREINFO_PATH")));
-        verifyCore(coreInfo);
-        verifyVaults(coreInfo);
+        CoreAddresses memory coreAddresses = deserializeCoreAddresses(vm.readFile(vm.envString("CORE_ADDRESSES_PATH")));
+        PeripheryAddresses memory peripheryAddresses =
+            deserializePeripheryAddresses(vm.readFile(vm.envString("PERIPHERY_ADDRESSES_PATH")));
+        ExtraAddresses memory extraAddresses =
+            deserializeExtraAddresses(vm.readFile(vm.envString("EXTRA_ADDRESSES_PATH")));
+        verifyCoreAndPeriphery(coreAddresses, peripheryAddresses, extraAddresses);
+        verifyVaults(coreAddresses, peripheryAddresses, extraAddresses);
 
         // FIXME: oracle / adapters?
     }
->>>>>>> 5a85a338
-
-    function verifyCore(CoreInfo memory coreInfo) internal view {
+
+    function verifyCoreAndPeriphery(
+        CoreAddresses memory coreAddresses,
+        PeripheryAddresses memory peripheryAddresses,
+        ExtraAddresses memory extraAddresses
+    ) internal view {
         // Nothing to check in: evc, sequenceRegistry, accountLens, utilsLens, kinkIRMFactory, swapVerifier
 
-<<<<<<< HEAD
-        assert(IEVCUser(coreAddresses.balanceTracker).EVC() == coreAddresses.evc);
-
-        assert(IEVCUser(peripheryAddresses.oracleRouterFactory).EVC() == coreAddresses.evc);
+        // eVaultFactory
+        // - upgradeAdmin
+        // - implementation
+
+        require(
+            GenericFactory(coreAddresses.eVaultFactory).upgradeAdmin() == EVAULT_FACTORY_ADMIN, "eVaultFactory admin"
+        );
+        require(
+            GenericFactory(coreAddresses.eVaultFactory).implementation() == coreAddresses.eVaultImplementation,
+            "eVaultFactory implementation"
+        );
+
+        // eVaultImplementation
+        // - immutables: evc, protocolConfig, sequenceRegistry, balanceTracker, permit2
 
         assert(callWithTrailing(coreAddresses.eVaultImplementation, IEVCUser.EVC.selector) == coreAddresses.evc);
         assert(
@@ -99,129 +103,124 @@
             callWithTrailing(coreAddresses.eVaultImplementation, EVault.protocolConfigAddress.selector)
                 == coreAddresses.protocolConfig
         );
-        // unfortunately no accessor for sequenceRegistry
-=======
-        // eVaultFactory
-        // - upgradeAdmin
-        // - implementation
-
-        require(GenericFactory(coreInfo.eVaultFactory).upgradeAdmin() == EVAULT_FACTORY_ADMIN, "eVaultFactory admin");
-        require(GenericFactory(coreInfo.eVaultFactory).implementation() == coreInfo.eVaultImplementation, "eVaultFactory implementation");
-
-        // eVaultImplementation 
-        // - immutables: evc, protocolConfig, sequenceRegistry, balanceTracker, permit2
-
-        assert(callWithTrailing(coreInfo.eVaultImplementation, IEVCUser.EVC.selector) == coreInfo.evc);
-        assert(callWithTrailing(coreInfo.eVaultImplementation, EVault.balanceTrackerAddress.selector) == coreInfo.balanceTracker);
-        assert(callWithTrailing(coreInfo.eVaultImplementation, EVault.protocolConfigAddress.selector) == coreInfo.protocolConfig);
-        assert(callWithTrailing(coreInfo.eVaultImplementation, EVault.permit2Address.selector) == coreInfo.permit2);
+        assert(
+            callWithTrailing(coreAddresses.eVaultImplementation, EVault.permit2Address.selector)
+                == coreAddresses.permit2
+        );
         // unfortunately no accessor for sequenceRegistry, verified manually
 
         // balanceTracker
         // - immutables: evc, epochDuration
 
-        assert(IEVCUser(coreInfo.balanceTracker).EVC() == coreInfo.evc);
-        assert(TrackingRewardStreams(coreInfo.balanceTracker).EPOCH_DURATION() == 14 days);
+        assert(IEVCUser(coreAddresses.balanceTracker).EVC() == coreAddresses.evc);
+        assert(TrackingRewardStreams(coreAddresses.balanceTracker).EPOCH_DURATION() == 14 days);
 
         // feeFlowControler
         // - immutables: peymentToken, paymentReceiver, epochPeriod, priceMultiplier, minInitPrice
 
-        assert(address(FeeFlowController(coreInfo.feeFlowController).paymentToken()) == EUL);
-        assert(FeeFlowController(coreInfo.feeFlowController).paymentReceiver() == FEE_FLOW_PAYMENT_RECEIVER);
-        assert(FeeFlowController(coreInfo.feeFlowController).epochPeriod() == 14 days);
-        assert(FeeFlowController(coreInfo.feeFlowController).priceMultiplier() == 2e18);
-        assert(FeeFlowController(coreInfo.feeFlowController).minInitPrice() == 1e6);
+        assert(address(FeeFlowController(peripheryAddresses.feeFlowController).paymentToken()) == EUL);
+        assert(FeeFlowController(peripheryAddresses.feeFlowController).paymentReceiver() == FEE_FLOW_PAYMENT_RECEIVER);
+        assert(FeeFlowController(peripheryAddresses.feeFlowController).epochPeriod() == 14 days);
+        assert(FeeFlowController(peripheryAddresses.feeFlowController).priceMultiplier() == 2e18);
+        assert(FeeFlowController(peripheryAddresses.feeFlowController).minInitPrice() == 1e6);
 
         // protocolConfig
         // - admin
         // - global config: feeReceiver, protocolFeeShare
 
-        assert(ProtocolConfig(coreInfo.protocolConfig).admin() == PROTOCOL_CONFIG_ADMIN);
-        (address feeReceiver, uint16 protocolFeeShare) = ProtocolConfig(coreInfo.protocolConfig).protocolFeeConfig(address(1));
-        assert(feeReceiver == coreInfo.feeFlowController);
+        assert(ProtocolConfig(coreAddresses.protocolConfig).admin() == PROTOCOL_CONFIG_ADMIN);
+        (address feeReceiver, uint16 protocolFeeShare) =
+            ProtocolConfig(coreAddresses.protocolConfig).protocolFeeConfig(address(1));
+        assert(feeReceiver == peripheryAddresses.feeFlowController);
         assert(protocolFeeShare == 0.5e4);
-
 
         // oracleRouterFactory
         // - immutables: evc
-        assert(IEVCUser(coreInfo.oracleRouterFactory).EVC() == coreInfo.evc);
+        assert(IEVCUser(peripheryAddresses.oracleRouterFactory).EVC() == coreAddresses.evc);
 
         // oracleAdapterRegistry
         // - owner
-        assert(Ownable(coreInfo.oracleAdapterRegistry).owner() == ORACLE_ADAPTER_REGISTRY_ADMIN);
+        assert(Ownable(peripheryAddresses.oracleAdapterRegistry).owner() == ORACLE_ADAPTER_REGISTRY_ADMIN);
 
         // externalVaultRegistry
         // - owner
-        assert(Ownable(coreInfo.externalVaultRegistry).owner() == EXTERNAL_VAULT_REGISTRY_ADMIN);
+        assert(Ownable(peripheryAddresses.externalVaultRegistry).owner() == EXTERNAL_VAULT_REGISTRY_ADMIN);
 
         // irmRegistry
         // - owner
-        assert(Ownable(coreInfo.irmRegistry).owner() == IRM_REGISTRY_ADMIN);
+        assert(Ownable(peripheryAddresses.irmRegistry).owner() == IRM_REGISTRY_ADMIN);
 
         // oracleLens
         // - immutable: adapterRegistry
-        assert(address(OracleLens(coreInfo.oracleLens).adapterRegistry()) == coreInfo.oracleAdapterRegistry);
+        assert(
+            address(OracleLens(extraAddresses.oracleLens).adapterRegistry()) == peripheryAddresses.oracleAdapterRegistry
+        );
 
         // vaultLens
         // - immutable: oracleLens
-        assert(address(VaultLens(coreInfo.vaultLens).oracleLens()) == coreInfo.oracleLens);
+        assert(address(VaultLens(extraAddresses.vaultLens).oracleLens()) == extraAddresses.oracleLens);
 
         // escrowPerspective
         // - immutable: vaultFactory
-        // VERIFIED manually in creation TX https://etherscan.io/tx/0x1d3d9f2cb49c06ba52d7855b9dcc02c8f3a7f794e6eb1565d3a9b6bbb803a531
+        // VERIFIED manually in creation TX
+        // https://etherscan.io/tx/0x1d3d9f2cb49c06ba52d7855b9dcc02c8f3a7f794e6eb1565d3a9b6bbb803a531
 
         // eulerFactoryPerspective
         // - immutable: vaultFactory
-        // VERIFIED manually in creation TX https://etherscan.io/tx/0x9a27da6c4170cb47ac8d35cd7fbe0fb1a4cbad1d27219532b33317e1afcd5e0f
-
-        // eulerBasePerspective
+        // VERIFIED manually in creation TX
+        // https://etherscan.io/tx/0x9a27da6c4170cb47ac8d35cd7fbe0fb1a4cbad1d27219532b33317e1afcd5e0f
+
+        // euler0xPerspective
         // - immutables: vaultFactory, routerFactory, adapterRegistry, externalVaultRegistry, irmRegistry, irmFactory
         // - recognizedCollateralPerspectives
-        // VERIFIED immutables manually in creation TX https://etherscan.io/tx/0xdf281d88a257624765ab569353a14d1caabb1f34c6a6a47545f2ae9913919ffe
-        address recognized = EulerBasePerspective(coreInfo.eulerBasePerspective).recognizedCollateralPerspectives(0);
-        assert(recognized == coreInfo.governableWhitelistPerspective);
-        recognized = EulerBasePerspective(coreInfo.eulerBasePerspective).recognizedCollateralPerspectives(1);
-        assert(recognized == coreInfo.escrowPerspective);
-        recognized = EulerBasePerspective(coreInfo.eulerBasePerspective).recognizedCollateralPerspectives(2);
+        // VERIFIED immutables manually in creation TX
+        // https://etherscan.io/tx/0xdf281d88a257624765ab569353a14d1caabb1f34c6a6a47545f2ae9913919ffe
+        address recognized = EulerBasePerspective(extraAddresses.euler0xPerspective).recognizedCollateralPerspectives(0);
+        assert(recognized == extraAddresses.escrowPerspective);
+        recognized = EulerBasePerspective(extraAddresses.euler0xPerspective).recognizedCollateralPerspectives(1);
         assert(recognized == address(0));
 
-        try EulerBasePerspective(coreInfo.eulerBasePerspective).recognizedCollateralPerspectives(3) {
-            revert('array too long!');
+        try EulerBasePerspective(extraAddresses.euler0xPerspective).recognizedCollateralPerspectives(2) {
+            revert("array too long!");
         } catch {}
 
-        // governableWhitelistPerspective
+        // governedPerspective
         // - owner
 
-        assert(Ownable(coreInfo.governableWhitelistPerspective).owner() == GOVERNABLE_WHITELIST_PERSPECTIVE_ADMIN);
+        assert(Ownable(extraAddresses.governedPerspective).owner() == GOVERNED_PERSPECTIVE_ADMIN);
 
         // swapper
         // - immutables: oneInchAggregator, uniswapRouterV2, uniswapRouterV3, uniswapRouter02
 
-        assert(Swapper(coreInfo.swapper).oneInchAggregator() == ONE_INCH_ROUTER_V6);
-        assert(Swapper(coreInfo.swapper).uniswapRouterV2() == UNI_ROUTER_V2);
-        assert(Swapper(coreInfo.swapper).uniswapRouterV3() == UNI_ROUTER_V3);
-        assert(Swapper(coreInfo.swapper).uniswapRouter02() == UNI_ROUTER_02);
+        assert(Swapper(peripheryAddresses.swapper).oneInchAggregator() == ONE_INCH_ROUTER_V6);
+        assert(Swapper(peripheryAddresses.swapper).uniswapRouterV2() == UNI_ROUTER_V2);
+        assert(Swapper(peripheryAddresses.swapper).uniswapRouterV3() == UNI_ROUTER_V3);
+        assert(Swapper(peripheryAddresses.swapper).uniswapRouter02() == UNI_ROUTER_02);
     }
 
-    function verifyVaults(CoreInfo memory coreInfo) internal view {
-        assert(GenericFactory(coreInfo.eVaultFactory).getProxyListLength() == 8);
-        address[] memory vaults = GenericFactory(coreInfo.eVaultFactory).getProxyListSlice(0, 8);
+    function verifyVaults(
+        CoreAddresses memory coreAddresses,
+        PeripheryAddresses memory peripheryAddresses,
+        ExtraAddresses memory extraAddresses
+    ) internal view {
+        assert(GenericFactory(coreAddresses.eVaultFactory).getProxyListLength() == 8);
+        address[] memory vaults = GenericFactory(coreAddresses.eVaultFactory).getProxyListSlice(0, 8);
 
         address oracle = EVault(vaults[1]).oracle();
 
-        for (uint i = 0; i < vaults.length; i++) {
-            if (BasePerspective(coreInfo.escrowPerspective).isVerified(vaults[i])) {
+        for (uint256 i = 0; i < vaults.length; i++) {
+            if (BasePerspective(extraAddresses.escrowPerspective).isVerified(vaults[i])) {
                 // escrow vaults
                 assert(EVault(vaults[i]).governorAdmin() == address(0));
-            } else if (BasePerspective(coreInfo.governableWhitelistPerspective).isVerified(vaults[i])) {
+            } else if (BasePerspective(extraAddresses.governedPerspective).isVerified(vaults[i])) {
                 // managed vaults
-                assert(BasePerspective(coreInfo.governableWhitelistPerspective).isVerified(vaults[i]));
+                assert(BasePerspective(extraAddresses.governedPerspective).isVerified(vaults[i]));
                 assert(EVault(vaults[i]).governorAdmin() == DAO_MULTISIG);
 
                 // oracle
 
                 assert(oracle == EVault(vaults[i]).oracle());
-                assert(EulerRouterFactory(coreInfo.oracleRouterFactory).isValidDeployment(oracle));
+                assert(EulerRouterFactory(peripheryAddresses.oracleRouterFactory).isValidDeployment(oracle));
                 assert(EulerRouter(oracle).governor() == DAO_MULTISIG);
                 assert(EVault(vaults[i]).unitOfAccount() == USD);
 
@@ -229,33 +228,32 @@
                 assert(EVault(vaults[i]).maxLiquidationDiscount() == 0.15e4);
                 assert(EVault(vaults[i]).liquidationCoolOffTime() == 1);
                 assert(EVault(vaults[i]).interestFee() == 0.1e4);
-
             } else {
-                revert ('vault not found in perspectives');
+                revert("vault not found in perspectives");
             }
         }
 
         // oracle config for escrow
         address vault = vaults[0];
-        assert(BasePerspective(coreInfo.escrowPerspective).isVerified(vault));
+        assert(BasePerspective(extraAddresses.escrowPerspective).isVerified(vault));
         assert(EVault(vault).asset() == WETH);
         (,,, address adapter) = EulerRouter(oracle).resolveOracle(1e18, vault, USD);
         assert(adapter == WETHUSD);
 
         vault = vaults[2];
-        assert(BasePerspective(coreInfo.escrowPerspective).isVerified(vault));
+        assert(BasePerspective(extraAddresses.escrowPerspective).isVerified(vault));
         assert(EVault(vault).asset() == wstETH);
         (,,, adapter) = EulerRouter(oracle).resolveOracle(1e18, vault, USD);
         assert(adapter == wstETHUSD);
 
         vault = vaults[4];
-        assert(BasePerspective(coreInfo.escrowPerspective).isVerified(vault));
+        assert(BasePerspective(extraAddresses.escrowPerspective).isVerified(vault));
         assert(EVault(vault).asset() == USDC);
         (,,, adapter) = EulerRouter(oracle).resolveOracle(1e18, vault, USD);
         assert(adapter == USDCUSD);
 
         vault = vaults[6];
-        assert(BasePerspective(coreInfo.escrowPerspective).isVerified(vault));
+        assert(BasePerspective(extraAddresses.escrowPerspective).isVerified(vault));
         assert(EVault(vault).asset() == USDT);
         (,,, adapter) = EulerRouter(oracle).resolveOracle(1e18, vault, USD);
         assert(adapter == USDTUSD);
@@ -274,36 +272,36 @@
 
         // escrow WETH
         (uint16 borrowLTV, uint16 liquidationLTV,,,) = EVault(vault).LTVFull(vaults[0]);
-        assert(borrowLTV == 0); 
-        assert(liquidationLTV == 0); 
+        assert(borrowLTV == 0);
+        assert(liquidationLTV == 0);
         // escrow wstETH
         (borrowLTV, liquidationLTV,,,) = EVault(vault).LTVFull(vaults[2]);
-        assert(borrowLTV == 0.87e4); 
-        assert(liquidationLTV == 0.89e4); 
+        assert(borrowLTV == 0.87e4);
+        assert(liquidationLTV == 0.89e4);
         // escrow USDC
         (borrowLTV, liquidationLTV,,,) = EVault(vault).LTVFull(vaults[4]);
-        assert(borrowLTV == 0.74e4); 
-        assert(liquidationLTV == 0.76e4); 
+        assert(borrowLTV == 0.74e4);
+        assert(liquidationLTV == 0.76e4);
         // escrow USDT
         (borrowLTV, liquidationLTV,,,) = EVault(vault).LTVFull(vaults[6]);
-        assert(borrowLTV == 0.74e4); 
-        assert(liquidationLTV == 0.76e4); 
+        assert(borrowLTV == 0.74e4);
+        assert(liquidationLTV == 0.76e4);
         // managed WETH
         (borrowLTV, liquidationLTV,,,) = EVault(vault).LTVFull(vaults[1]);
-        assert(borrowLTV == 0); 
-        assert(liquidationLTV == 0); 
+        assert(borrowLTV == 0);
+        assert(liquidationLTV == 0);
         // managed wstETH
         (borrowLTV, liquidationLTV,,,) = EVault(vault).LTVFull(vaults[3]);
-        assert(borrowLTV == 0.85e4); 
-        assert(liquidationLTV == 0.87e4); 
+        assert(borrowLTV == 0.85e4);
+        assert(liquidationLTV == 0.87e4);
         // managed USDC
         (borrowLTV, liquidationLTV,,,) = EVault(vault).LTVFull(vaults[5]);
-        assert(borrowLTV == 0.72e4); 
-        assert(liquidationLTV == 0.74e4); 
+        assert(borrowLTV == 0.72e4);
+        assert(liquidationLTV == 0.74e4);
         // managed USDT
         (borrowLTV, liquidationLTV,,,) = EVault(vault).LTVFull(vaults[7]);
-        assert(borrowLTV == 0.72e4); 
-        assert(liquidationLTV == 0.74e4); 
+        assert(borrowLTV == 0.72e4);
+        assert(liquidationLTV == 0.74e4);
 
         // wstETH
         vault = vaults[3];
@@ -317,36 +315,36 @@
         assert(IRMLinearKink(irm).kink() == 1932735283);
         // escrow WETH
         (borrowLTV, liquidationLTV,,,) = EVault(vault).LTVFull(vaults[0]);
-        assert(borrowLTV == 0.87e4); 
-        assert(liquidationLTV == 0.89e4); 
+        assert(borrowLTV == 0.87e4);
+        assert(liquidationLTV == 0.89e4);
         // escrow wstETH
         (borrowLTV, liquidationLTV,,,) = EVault(vault).LTVFull(vaults[2]);
-        assert(borrowLTV == 0); 
-        assert(liquidationLTV == 0); 
+        assert(borrowLTV == 0);
+        assert(liquidationLTV == 0);
         // escrow USDC
         (borrowLTV, liquidationLTV,,,) = EVault(vault).LTVFull(vaults[4]);
-        assert(borrowLTV == 0.74e4); 
-        assert(liquidationLTV == 0.76e4); 
+        assert(borrowLTV == 0.74e4);
+        assert(liquidationLTV == 0.76e4);
         // escrow USDT
         (borrowLTV, liquidationLTV,,,) = EVault(vault).LTVFull(vaults[6]);
-        assert(borrowLTV == 0.74e4); 
-        assert(liquidationLTV == 0.76e4); 
+        assert(borrowLTV == 0.74e4);
+        assert(liquidationLTV == 0.76e4);
         // managed WETH
         (borrowLTV, liquidationLTV,,,) = EVault(vault).LTVFull(vaults[1]);
-        assert(borrowLTV == 0.85e4); 
-        assert(liquidationLTV == 0.87e4); 
+        assert(borrowLTV == 0.85e4);
+        assert(liquidationLTV == 0.87e4);
         // managed wstETH
         (borrowLTV, liquidationLTV,,,) = EVault(vault).LTVFull(vaults[3]);
-        assert(borrowLTV == 0); 
-        assert(liquidationLTV == 0); 
+        assert(borrowLTV == 0);
+        assert(liquidationLTV == 0);
         // managed USDC
         (borrowLTV, liquidationLTV,,,) = EVault(vault).LTVFull(vaults[5]);
-        assert(borrowLTV == 0.72e4); 
-        assert(liquidationLTV == 0.74e4); 
+        assert(borrowLTV == 0.72e4);
+        assert(liquidationLTV == 0.74e4);
         // managed USDT
         (borrowLTV, liquidationLTV,,,) = EVault(vault).LTVFull(vaults[7]);
-        assert(borrowLTV == 0.72e4); 
-        assert(liquidationLTV == 0.74e4); 
+        assert(borrowLTV == 0.72e4);
+        assert(liquidationLTV == 0.74e4);
 
         // USDC
         vault = vaults[5];
@@ -360,37 +358,36 @@
         assert(IRMLinearKink(irm).kink() == 3951369912);
         // escrow WETH
         (borrowLTV, liquidationLTV,,,) = EVault(vault).LTVFull(vaults[0]);
-        assert(borrowLTV == 0.81e4); 
-        assert(liquidationLTV == 0.83e4); 
+        assert(borrowLTV == 0.81e4);
+        assert(liquidationLTV == 0.83e4);
         // escrow wstETH
         (borrowLTV, liquidationLTV,,,) = EVault(vault).LTVFull(vaults[2]);
-        assert(borrowLTV == 0.78e4); 
-        assert(liquidationLTV == 0.8e4); 
+        assert(borrowLTV == 0.78e4);
+        assert(liquidationLTV == 0.8e4);
         // escrow USDC
         (borrowLTV, liquidationLTV,,,) = EVault(vault).LTVFull(vaults[4]);
-        assert(borrowLTV == 0); 
-        assert(liquidationLTV == 0); 
+        assert(borrowLTV == 0);
+        assert(liquidationLTV == 0);
         // escrow USDT
         (borrowLTV, liquidationLTV,,,) = EVault(vault).LTVFull(vaults[6]);
-        assert(borrowLTV == 0.85e4); 
-        assert(liquidationLTV == 0.87e4); 
+        assert(borrowLTV == 0.85e4);
+        assert(liquidationLTV == 0.87e4);
         // managed WETH
         (borrowLTV, liquidationLTV,,,) = EVault(vault).LTVFull(vaults[1]);
-        assert(borrowLTV == 0.79e4); 
-        assert(liquidationLTV == 0.81e4); 
+        assert(borrowLTV == 0.79e4);
+        assert(liquidationLTV == 0.81e4);
         // managed wstETH
         (borrowLTV, liquidationLTV,,,) = EVault(vault).LTVFull(vaults[3]);
-        assert(borrowLTV == 0.76e4); 
-        assert(liquidationLTV == 0.78e4); 
+        assert(borrowLTV == 0.76e4);
+        assert(liquidationLTV == 0.78e4);
         // managed USDC
         (borrowLTV, liquidationLTV,,,) = EVault(vault).LTVFull(vaults[5]);
-        assert(borrowLTV == 0); 
-        assert(liquidationLTV == 0); 
+        assert(borrowLTV == 0);
+        assert(liquidationLTV == 0);
         // managed USDT
         (borrowLTV, liquidationLTV,,,) = EVault(vault).LTVFull(vaults[7]);
-        assert(borrowLTV == 0.83e4); 
-        assert(liquidationLTV == 0.85e4); 
->>>>>>> 5a85a338
+        assert(borrowLTV == 0.83e4);
+        assert(liquidationLTV == 0.85e4);
 
         // USDT
         vault = vaults[7];
@@ -404,46 +401,38 @@
         assert(IRMLinearKink(irm).kink() == 3951369912);
         // escrow WETH
         (borrowLTV, liquidationLTV,,,) = EVault(vault).LTVFull(vaults[0]);
-        assert(borrowLTV == 0.81e4); 
-        assert(liquidationLTV == 0.83e4); 
+        assert(borrowLTV == 0.81e4);
+        assert(liquidationLTV == 0.83e4);
         // escrow wstETH
         (borrowLTV, liquidationLTV,,,) = EVault(vault).LTVFull(vaults[2]);
-        assert(borrowLTV == 0.78e4); 
-        assert(liquidationLTV == 0.8e4); 
+        assert(borrowLTV == 0.78e4);
+        assert(liquidationLTV == 0.8e4);
         // escrow USDC
         (borrowLTV, liquidationLTV,,,) = EVault(vault).LTVFull(vaults[4]);
-        assert(borrowLTV == 0.85e4); 
-        assert(liquidationLTV == 0.87e4); 
+        assert(borrowLTV == 0.85e4);
+        assert(liquidationLTV == 0.87e4);
         // escrow USDT
         (borrowLTV, liquidationLTV,,,) = EVault(vault).LTVFull(vaults[6]);
-        assert(borrowLTV == 0); 
+        assert(borrowLTV == 0);
         assert(liquidationLTV == 0);
         // managed WETH
         (borrowLTV, liquidationLTV,,,) = EVault(vault).LTVFull(vaults[1]);
-        assert(borrowLTV == 0.79e4); 
-        assert(liquidationLTV == 0.81e4); 
+        assert(borrowLTV == 0.79e4);
+        assert(liquidationLTV == 0.81e4);
         // managed wstETH
         (borrowLTV, liquidationLTV,,,) = EVault(vault).LTVFull(vaults[3]);
-        assert(borrowLTV == 0.76e4); 
-        assert(liquidationLTV == 0.78e4); 
+        assert(borrowLTV == 0.76e4);
+        assert(liquidationLTV == 0.78e4);
         // managed USDC
         (borrowLTV, liquidationLTV,,,) = EVault(vault).LTVFull(vaults[5]);
-        assert(borrowLTV == 0.83e4); 
-        assert(liquidationLTV == 0.85e4); 
+        assert(borrowLTV == 0.83e4);
+        assert(liquidationLTV == 0.85e4);
         // managed USDT
         (borrowLTV, liquidationLTV,,,) = EVault(vault).LTVFull(vaults[7]);
-        assert(borrowLTV == 0); 
-        assert(liquidationLTV == 0); 
-
-<<<<<<< HEAD
-        // FIXME: other things to check:
-        //   * no duplicated contracts
-        //   * is verified on etherscan
-        //   * code exactly matches repo
-=======
+        assert(borrowLTV == 0);
+        assert(liquidationLTV == 0);
 
         // FIXME add IRM config
->>>>>>> 5a85a338
     }
 
     function callWithTrailing(address target, bytes4 selector) internal view returns (address) {
