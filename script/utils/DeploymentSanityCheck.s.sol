// SPDX-License-Identifier: GPL-2.0-or-later

pragma solidity ^0.8.0;

import "forge-std/console.sol";

import {ScriptUtils, CoreAddressesLib, PeripheryAddressesLib} from "./ScriptUtils.s.sol";

import {EVault} from "evk/EVault/EVault.sol";
import {GenericFactory} from "evk/GenericFactory/GenericFactory.sol";
import {TrackingRewardStreams} from "reward-streams/TrackingRewardStreams.sol";
import {FeeFlowController} from "fee-flow/FeeFlowController.sol";
import {ProtocolConfig} from "evk/ProtocolConfig/ProtocolConfig.sol";
import {IRMLinearKink} from "evk/InterestRateModels/IRMLinearKink.sol";
import {EulerRouter} from "euler-price-oracle/EulerRouter.sol";
import {Ownable} from "openzeppelin-contracts/access/Ownable.sol";

import {OracleLens} from "../../src/Lens/OracleLens.sol";
import {VaultLens} from "../../src/Lens/VaultLens.sol";
import {BasePerspective} from "../../src/Perspectives/implementation/BasePerspective.sol";
import {EulerBasePerspective} from "../../src/Perspectives/deployed/EulerBasePerspective.sol";
import {EulerBasePlusPerspective} from "../../src/Perspectives/deployed/EulerBasePlusPerspective.sol";
import {Swapper} from "../../src/Swaps/Swapper.sol";
import {EulerRouterFactory} from "../../src/EulerRouterFactory/EulerRouterFactory.sol";

interface IEVCUser {
    function EVC() external view returns (address);
}

contract DeploymentSanityCheck is ScriptUtils, CoreAddressesLib, PeripheryAddressesLib {
    // assets
    address internal constant USD = address(840);
    address internal constant WETH = 0xC02aaA39b223FE8D0A0e5C4F27eAD9083C756Cc2;
    address internal constant wstETH = 0x7f39C581F595B53c5cb19bD0b3f8dA6c935E2Ca0;
    address internal constant USDC = 0xA0b86991c6218b36c1d19D4a2e9Eb0cE3606eB48;
    address internal constant USDT = 0xdAC17F958D2ee523a2206206994597C13D831ec7;
    address internal constant EUL = 0xd9Fcd98c322942075A5C3860693e9f4f03AAE07b;

    // adapters
    address internal constant WETHUSD = 0x10674C8C1aE2072d4a75FE83f1E159425fd84E1D;
    address internal constant wstETHUSD = 0x02dd5B7ab536629d2235276aBCDf8eb3Af9528D7;
    address internal constant USDCUSD = 0x6213f24332D35519039f2afa7e3BffE105a37d3F;
    address internal constant USDTUSD = 0x587CABe0521f5065b561A6e68c25f338eD037FF9;

    address internal constant ONE_INCH_ROUTER_V6 = 0x111111125421cA6dc452d289314280a0f8842A65;
    address internal constant UNI_ROUTER_V2 = 0x7a250d5630B4cF539739dF2C5dAcb4c659F2488D;
    address internal constant UNI_ROUTER_V3 = 0xE592427A0AEce92De3Edee1F18E0157C05861564;
    address internal constant UNI_ROUTER_02 = 0x68b3465833fb72A70ecDF485E0e4C7bD8665Fc45;

    address internal constant EULER_DEPLOYER = 0xEe009FAF00CF54C1B4387829aF7A8Dc5f0c8C8C5;
    address internal constant DAO_MULTISIG = 0xcAD001c30E96765aC90307669d578219D4fb1DCe;

    // expected admins

    address internal constant EVAULT_FACTORY_ADMIN = EULER_DEPLOYER;
    address internal constant PROTOCOL_CONFIG_ADMIN = EULER_DEPLOYER;
    address internal constant ORACLE_ADAPTER_REGISTRY_ADMIN = EULER_DEPLOYER;
    address internal constant EXTERNAL_VAULT_REGISTRY_ADMIN = EULER_DEPLOYER;
    address internal constant IRM_REGISTRY_ADMIN = EULER_DEPLOYER;
    address internal constant GOVERNED_PERSPECTIVE_ADMIN = EULER_DEPLOYER;
    // PROTOCOL_CONFIG_FEE_RECEIVER: feeFlow
    address internal constant FEE_FLOW_PAYMENT_RECEIVER = DAO_MULTISIG;

    function run() public view {
        CoreAddresses memory coreAddresses = deserializeCoreAddresses(vm.readFile(vm.envString("CORE_ADDRESSES_PATH")));
        PeripheryAddresses memory peripheryAddresses =
            deserializePeripheryAddresses(vm.readFile(vm.envString("PERIPHERY_ADDRESSES_PATH")));

        verifyCoreAndPeriphery(coreAddresses, peripheryAddresses);
        verifyVaults(coreAddresses, peripheryAddresses);

        // FIXME: oracle / adapters?
    }

    function verifyCoreAndPeriphery(CoreAddresses memory coreAddresses, PeripheryAddresses memory peripheryAddresses)
        internal
        view
    {
        // Nothing to check in: evc, sequenceRegistry, accountLens, utilsLens, kinkIRMFactory, swapVerifier

        // eVaultFactory
        // - upgradeAdmin
        // - implementation

        require(
            GenericFactory(coreAddresses.eVaultFactory).upgradeAdmin() == EVAULT_FACTORY_ADMIN, "eVaultFactory admin"
        );
        require(
            GenericFactory(coreAddresses.eVaultFactory).implementation() == coreAddresses.eVaultImplementation,
            "eVaultFactory implementation"
        );

        // eVaultImplementation
        // - immutables: evc, protocolConfig, sequenceRegistry, balanceTracker, permit2

        assert(callWithTrailing(coreAddresses.eVaultImplementation, IEVCUser.EVC.selector) == coreAddresses.evc);
        assert(
            callWithTrailing(coreAddresses.eVaultImplementation, EVault.balanceTrackerAddress.selector)
                == coreAddresses.balanceTracker
        );
        assert(
            callWithTrailing(coreAddresses.eVaultImplementation, EVault.protocolConfigAddress.selector)
                == coreAddresses.protocolConfig
        );
        assert(
            callWithTrailing(coreAddresses.eVaultImplementation, EVault.permit2Address.selector)
                == coreAddresses.permit2
        );
        // unfortunately no accessor for sequenceRegistry, verified manually

        // balanceTracker
        // - immutables: evc, epochDuration

        assert(IEVCUser(coreAddresses.balanceTracker).EVC() == coreAddresses.evc);
        assert(TrackingRewardStreams(coreAddresses.balanceTracker).EPOCH_DURATION() == 14 days);

        // feeFlowControler
        // - immutables: peymentToken, paymentReceiver, epochPeriod, priceMultiplier, minInitPrice

        assert(address(FeeFlowController(peripheryAddresses.feeFlowController).paymentToken()) == EUL);
        assert(FeeFlowController(peripheryAddresses.feeFlowController).paymentReceiver() == FEE_FLOW_PAYMENT_RECEIVER);
        assert(FeeFlowController(peripheryAddresses.feeFlowController).epochPeriod() == 14 days);
        assert(FeeFlowController(peripheryAddresses.feeFlowController).priceMultiplier() == 2e18);
        assert(FeeFlowController(peripheryAddresses.feeFlowController).minInitPrice() == 1e6);

        // protocolConfig
        // - admin
        // - global config: feeReceiver, protocolFeeShare

        assert(ProtocolConfig(coreAddresses.protocolConfig).admin() == PROTOCOL_CONFIG_ADMIN);
        (address feeReceiver, uint16 protocolFeeShare) =
            ProtocolConfig(coreAddresses.protocolConfig).protocolFeeConfig(address(1));
        assert(feeReceiver == peripheryAddresses.feeFlowController);
        assert(protocolFeeShare == 0.5e4);

        // oracleRouterFactory
        // - immutables: evc
        assert(IEVCUser(peripheryAddresses.oracleRouterFactory).EVC() == coreAddresses.evc);

        // oracleAdapterRegistry
        // - owner
        assert(Ownable(peripheryAddresses.oracleAdapterRegistry).owner() == ORACLE_ADAPTER_REGISTRY_ADMIN);

        // externalVaultRegistry
        // - owner
        assert(Ownable(peripheryAddresses.externalVaultRegistry).owner() == EXTERNAL_VAULT_REGISTRY_ADMIN);

        // irmRegistry
        // - owner
        assert(Ownable(peripheryAddresses.irmRegistry).owner() == IRM_REGISTRY_ADMIN);

        // escrowedCollateralPerspective
        // - immutable: vaultFactory
        assert(
            address(BasePerspective(peripheryAddresses.escrowedCollateralPerspective).vaultFactory())
                == coreAddresses.eVaultFactory
        );

        // factoryPerspective
        // - immutable: vaultFactory
        assert(
            address(BasePerspective(peripheryAddresses.factoryPerspective).vaultFactory())
                == coreAddresses.eVaultFactory
        );

        // eulerUngoverned0xPerspective
        // - immutables: vaultFactory, routerFactory, adapterRegistry, externalVaultRegistry, irmRegistry, irmFactory
        // - recognizedCollateralPerspectives
        assert(
            address(BasePerspective(peripheryAddresses.eulerUngoverned0xPerspective).vaultFactory())
                == coreAddresses.eVaultFactory
        );
        assert(
            address(EulerBasePerspective(peripheryAddresses.eulerUngoverned0xPerspective).routerFactory())
                == peripheryAddresses.oracleRouterFactory
        );
        assert(
            address(EulerBasePerspective(peripheryAddresses.eulerUngoverned0xPerspective).adapterRegistry())
                == peripheryAddresses.oracleAdapterRegistry
        );
        assert(
            address(EulerBasePerspective(peripheryAddresses.eulerUngoverned0xPerspective).externalVaultRegistry())
                == peripheryAddresses.externalVaultRegistry
        );
        assert(
            address(EulerBasePerspective(peripheryAddresses.eulerUngoverned0xPerspective).irmRegistry())
                == peripheryAddresses.irmRegistry
        );
        assert(
            address(EulerBasePerspective(peripheryAddresses.eulerUngoverned0xPerspective).irmFactory())
                == peripheryAddresses.kinkIRMFactory
        );

        address recognized =
            EulerBasePerspective(peripheryAddresses.eulerUngoverned0xPerspective).recognizedCollateralPerspectives(0);
        assert(recognized == peripheryAddresses.escrowedCollateralPerspective);
        recognized =
            EulerBasePerspective(peripheryAddresses.eulerUngoverned0xPerspective).recognizedCollateralPerspectives(1);
        assert(recognized == address(0));

        try EulerBasePerspective(peripheryAddresses.eulerUngoverned0xPerspective).recognizedCollateralPerspectives(2) {
            revert("array too long!");
        } catch {}

        // eulerUngoverned1xPerspective
        // - immutables: vaultFactory, routerFactory, adapterRegistry, externalVaultRegistry, irmRegistry, irmFactory, mustHaveCollateralPerspective
        // - recognizedCollateralPerspectives
<<<<<<< HEAD
        assert(
            address(BasePerspective(peripheryAddresses.eulerUngoverned1xPerspective).vaultFactory())
                == coreAddresses.eVaultFactory
        );
        assert(
            address(EulerBasePerspective(peripheryAddresses.eulerUngoverned1xPerspective).routerFactory())
                == peripheryAddresses.oracleRouterFactory
        );
        assert(
            address(EulerBasePerspective(peripheryAddresses.eulerUngoverned1xPerspective).adapterRegistry())
                == peripheryAddresses.oracleAdapterRegistry
        );
        assert(
            address(EulerBasePerspective(peripheryAddresses.eulerUngoverned1xPerspective).externalVaultRegistry())
                == peripheryAddresses.externalVaultRegistry
        );
        assert(
            address(EulerBasePerspective(peripheryAddresses.eulerUngoverned1xPerspective).irmRegistry())
                == peripheryAddresses.irmRegistry
        );
        assert(
            address(EulerBasePerspective(peripheryAddresses.eulerUngoverned1xPerspective).irmFactory())
                == peripheryAddresses.kinkIRMFactory
        );
=======
        assert(address(BasePerspective(extraAddresses.eulerUngoverned1xPerspective).vaultFactory()) == coreAddresses.eVaultFactory);
        assert(address(EulerBasePerspective(extraAddresses.eulerUngoverned1xPerspective).routerFactory()) == peripheryAddresses.oracleRouterFactory);
        assert(address(EulerBasePerspective(extraAddresses.eulerUngoverned1xPerspective).adapterRegistry()) == peripheryAddresses.oracleAdapterRegistry);
        assert(address(EulerBasePerspective(extraAddresses.eulerUngoverned1xPerspective).externalVaultRegistry()) == peripheryAddresses.externalVaultRegistry);
        assert(address(EulerBasePerspective(extraAddresses.eulerUngoverned1xPerspective).irmRegistry()) == peripheryAddresses.irmRegistry);
        assert(address(EulerBasePerspective(extraAddresses.eulerUngoverned1xPerspective).irmFactory()) == peripheryAddresses.kinkIRMFactory);
        assert(EulerBasePlusPerspective(extraAddresses.eulerUngoverned1xPerspective).mustHaveCollateralPerspective() == extraAddresses.governedPerspective);
>>>>>>> ee3058d9

        recognized =
            EulerBasePerspective(peripheryAddresses.eulerUngoverned1xPerspective).recognizedCollateralPerspectives(0);
        assert(recognized == peripheryAddresses.governedPerspective);
        recognized =
            EulerBasePerspective(peripheryAddresses.eulerUngoverned1xPerspective).recognizedCollateralPerspectives(1);
        assert(recognized == peripheryAddresses.escrowedCollateralPerspective);
        recognized =
            EulerBasePerspective(peripheryAddresses.eulerUngoverned1xPerspective).recognizedCollateralPerspectives(2);
        assert(recognized == peripheryAddresses.eulerUngoverned0xPerspective);
        recognized =
            EulerBasePerspective(peripheryAddresses.eulerUngoverned1xPerspective).recognizedCollateralPerspectives(3);
        assert(recognized == address(0));

        try EulerBasePerspective(peripheryAddresses.eulerUngoverned1xPerspective).recognizedCollateralPerspectives(4) {
            revert("array too long!");
        } catch {}

        // governedPerspective
        // - owner

        assert(Ownable(peripheryAddresses.governedPerspective).owner() == GOVERNED_PERSPECTIVE_ADMIN);

        // swapper
        // - immutables: oneInchAggregator, uniswapRouterV2, uniswapRouterV3, uniswapRouter02

        assert(Swapper(peripheryAddresses.swapper).oneInchAggregator() == ONE_INCH_ROUTER_V6);
        assert(Swapper(peripheryAddresses.swapper).uniswapRouterV2() == UNI_ROUTER_V2);
        assert(Swapper(peripheryAddresses.swapper).uniswapRouterV3() == UNI_ROUTER_V3);
        assert(Swapper(peripheryAddresses.swapper).uniswapRouter02() == UNI_ROUTER_02);
    }

    function verifyVaults(CoreAddresses memory coreAddresses, PeripheryAddresses memory peripheryAddresses)
        internal
        view
    {
        assert(GenericFactory(coreAddresses.eVaultFactory).getProxyListLength() == 8);
        address[] memory vaults = GenericFactory(coreAddresses.eVaultFactory).getProxyListSlice(0, 8);

        address oracle = EVault(vaults[1]).oracle();

        for (uint256 i = 0; i < vaults.length; i++) {
            if (BasePerspective(peripheryAddresses.escrowedCollateralPerspective).isVerified(vaults[i])) {
                // escrow vaults
                assert(EVault(vaults[i]).governorAdmin() == address(0));
            } else if (BasePerspective(peripheryAddresses.governedPerspective).isVerified(vaults[i])) {
                // managed vaults
                assert(BasePerspective(peripheryAddresses.governedPerspective).isVerified(vaults[i]));
                assert(EVault(vaults[i]).governorAdmin() == DAO_MULTISIG);

                // oracle

                assert(oracle == EVault(vaults[i]).oracle());
                assert(EulerRouterFactory(peripheryAddresses.oracleRouterFactory).isValidDeployment(oracle));
                assert(EulerRouter(oracle).governor() == DAO_MULTISIG);
                assert(EVault(vaults[i]).unitOfAccount() == USD);

                // common config
                assert(EVault(vaults[i]).maxLiquidationDiscount() == 0.15e4);
                assert(EVault(vaults[i]).liquidationCoolOffTime() == 1);
                assert(EVault(vaults[i]).interestFee() == 0.1e4);
            } else {
                revert("vault not found in perspectives");
            }
        }

        // oracle config for escrow
        address vault = vaults[0];
        assert(BasePerspective(peripheryAddresses.escrowedCollateralPerspective).isVerified(vault));
        assert(EVault(vault).asset() == WETH);
        (,,, address adapter) = EulerRouter(oracle).resolveOracle(1e18, vault, USD);
        assert(adapter == WETHUSD);

        vault = vaults[2];
        assert(BasePerspective(peripheryAddresses.escrowedCollateralPerspective).isVerified(vault));
        assert(EVault(vault).asset() == wstETH);
        (,,, adapter) = EulerRouter(oracle).resolveOracle(1e18, vault, USD);
        assert(adapter == wstETHUSD);

        vault = vaults[4];
        assert(BasePerspective(peripheryAddresses.escrowedCollateralPerspective).isVerified(vault));
        assert(EVault(vault).asset() == USDC);
        (,,, adapter) = EulerRouter(oracle).resolveOracle(1e18, vault, USD);
        assert(adapter == USDCUSD);

        vault = vaults[6];
        assert(BasePerspective(peripheryAddresses.escrowedCollateralPerspective).isVerified(vault));
        assert(EVault(vault).asset() == USDT);
        (,,, adapter) = EulerRouter(oracle).resolveOracle(1e18, vault, USD);
        assert(adapter == USDTUSD);

        // managed vaults config
        // WETH
        vault = vaults[1];
        assert(EVault(vault).asset() == WETH);
        (,,, adapter) = EulerRouter(EVault(vault).oracle()).resolveOracle(1e18, vault, USD);
        assert(adapter == WETHUSD);
        address irm = EVault(vault).interestRateModel();
        assert(IRMLinearKink(irm).baseRate() == 0);
        assert(IRMLinearKink(irm).slope1() == 218407859);
        assert(IRMLinearKink(irm).slope2() == 42500370385);
        assert(IRMLinearKink(irm).kink() == 3865470566);

        // escrow WETH
        (uint16 borrowLTV, uint16 liquidationLTV,,,) = EVault(vault).LTVFull(vaults[0]);
        assert(borrowLTV == 0);
        assert(liquidationLTV == 0);
        // escrow wstETH
        (borrowLTV, liquidationLTV,,,) = EVault(vault).LTVFull(vaults[2]);
        assert(borrowLTV == 0.87e4);
        assert(liquidationLTV == 0.89e4);
        // escrow USDC
        (borrowLTV, liquidationLTV,,,) = EVault(vault).LTVFull(vaults[4]);
        assert(borrowLTV == 0.74e4);
        assert(liquidationLTV == 0.76e4);
        // escrow USDT
        (borrowLTV, liquidationLTV,,,) = EVault(vault).LTVFull(vaults[6]);
        assert(borrowLTV == 0.74e4);
        assert(liquidationLTV == 0.76e4);
        // managed WETH
        (borrowLTV, liquidationLTV,,,) = EVault(vault).LTVFull(vaults[1]);
        assert(borrowLTV == 0);
        assert(liquidationLTV == 0);
        // managed wstETH
        (borrowLTV, liquidationLTV,,,) = EVault(vault).LTVFull(vaults[3]);
        assert(borrowLTV == 0.85e4);
        assert(liquidationLTV == 0.87e4);
        // managed USDC
        (borrowLTV, liquidationLTV,,,) = EVault(vault).LTVFull(vaults[5]);
        assert(borrowLTV == 0.72e4);
        assert(liquidationLTV == 0.74e4);
        // managed USDT
        (borrowLTV, liquidationLTV,,,) = EVault(vault).LTVFull(vaults[7]);
        assert(borrowLTV == 0.72e4);
        assert(liquidationLTV == 0.74e4);

        // wstETH
        vault = vaults[3];
        assert(EVault(vault).asset() == wstETH);
        (,,, adapter) = EulerRouter(EVault(vault).oracle()).resolveOracle(1e18, vault, USD);
        assert(adapter == wstETHUSD);
        irm = EVault(vault).interestRateModel();
        assert(IRMLinearKink(irm).baseRate() == 0);
        assert(IRMLinearKink(irm).slope1() == 760869530);
        assert(IRMLinearKink(irm).slope2() == 7611888145);
        assert(IRMLinearKink(irm).kink() == 1932735283);
        // escrow WETH
        (borrowLTV, liquidationLTV,,,) = EVault(vault).LTVFull(vaults[0]);
        assert(borrowLTV == 0.87e4);
        assert(liquidationLTV == 0.89e4);
        // escrow wstETH
        (borrowLTV, liquidationLTV,,,) = EVault(vault).LTVFull(vaults[2]);
        assert(borrowLTV == 0);
        assert(liquidationLTV == 0);
        // escrow USDC
        (borrowLTV, liquidationLTV,,,) = EVault(vault).LTVFull(vaults[4]);
        assert(borrowLTV == 0.74e4);
        assert(liquidationLTV == 0.76e4);
        // escrow USDT
        (borrowLTV, liquidationLTV,,,) = EVault(vault).LTVFull(vaults[6]);
        assert(borrowLTV == 0.74e4);
        assert(liquidationLTV == 0.76e4);
        // managed WETH
        (borrowLTV, liquidationLTV,,,) = EVault(vault).LTVFull(vaults[1]);
        assert(borrowLTV == 0.85e4);
        assert(liquidationLTV == 0.87e4);
        // managed wstETH
        (borrowLTV, liquidationLTV,,,) = EVault(vault).LTVFull(vaults[3]);
        assert(borrowLTV == 0);
        assert(liquidationLTV == 0);
        // managed USDC
        (borrowLTV, liquidationLTV,,,) = EVault(vault).LTVFull(vaults[5]);
        assert(borrowLTV == 0.72e4);
        assert(liquidationLTV == 0.74e4);
        // managed USDT
        (borrowLTV, liquidationLTV,,,) = EVault(vault).LTVFull(vaults[7]);
        assert(borrowLTV == 0.72e4);
        assert(liquidationLTV == 0.74e4);

        // USDC
        vault = vaults[5];
        assert(EVault(vault).asset() == USDC);
        (,,, adapter) = EulerRouter(EVault(vault).oracle()).resolveOracle(1e18, vault, USD);
        assert(adapter == USDCUSD);
        irm = EVault(vault).interestRateModel();
        assert(IRMLinearKink(irm).baseRate() == 0);
        assert(IRMLinearKink(irm).slope1() == 505037995);
        assert(IRMLinearKink(irm).slope2() == 41211382066);
        assert(IRMLinearKink(irm).kink() == 3951369912);
        // escrow WETH
        (borrowLTV, liquidationLTV,,,) = EVault(vault).LTVFull(vaults[0]);
        assert(borrowLTV == 0.81e4);
        assert(liquidationLTV == 0.83e4);
        // escrow wstETH
        (borrowLTV, liquidationLTV,,,) = EVault(vault).LTVFull(vaults[2]);
        assert(borrowLTV == 0.78e4);
        assert(liquidationLTV == 0.8e4);
        // escrow USDC
        (borrowLTV, liquidationLTV,,,) = EVault(vault).LTVFull(vaults[4]);
        assert(borrowLTV == 0);
        assert(liquidationLTV == 0);
        // escrow USDT
        (borrowLTV, liquidationLTV,,,) = EVault(vault).LTVFull(vaults[6]);
        assert(borrowLTV == 0.85e4);
        assert(liquidationLTV == 0.87e4);
        // managed WETH
        (borrowLTV, liquidationLTV,,,) = EVault(vault).LTVFull(vaults[1]);
        assert(borrowLTV == 0.79e4);
        assert(liquidationLTV == 0.81e4);
        // managed wstETH
        (borrowLTV, liquidationLTV,,,) = EVault(vault).LTVFull(vaults[3]);
        assert(borrowLTV == 0.76e4);
        assert(liquidationLTV == 0.78e4);
        // managed USDC
        (borrowLTV, liquidationLTV,,,) = EVault(vault).LTVFull(vaults[5]);
        assert(borrowLTV == 0);
        assert(liquidationLTV == 0);
        // managed USDT
        (borrowLTV, liquidationLTV,,,) = EVault(vault).LTVFull(vaults[7]);
        assert(borrowLTV == 0.83e4);
        assert(liquidationLTV == 0.85e4);

        // USDT
        vault = vaults[7];
        assert(EVault(vault).asset() == USDT);
        (,,, adapter) = EulerRouter(EVault(vault).oracle()).resolveOracle(1e18, vault, USD);
        assert(adapter == USDTUSD);
        irm = EVault(vault).interestRateModel();
        assert(IRMLinearKink(irm).baseRate() == 0);
        assert(IRMLinearKink(irm).slope1() == 505037995);
        assert(IRMLinearKink(irm).slope2() == 49166860226);
        assert(IRMLinearKink(irm).kink() == 3951369912);
        // escrow WETH
        (borrowLTV, liquidationLTV,,,) = EVault(vault).LTVFull(vaults[0]);
        assert(borrowLTV == 0.81e4);
        assert(liquidationLTV == 0.83e4);
        // escrow wstETH
        (borrowLTV, liquidationLTV,,,) = EVault(vault).LTVFull(vaults[2]);
        assert(borrowLTV == 0.78e4);
        assert(liquidationLTV == 0.8e4);
        // escrow USDC
        (borrowLTV, liquidationLTV,,,) = EVault(vault).LTVFull(vaults[4]);
        assert(borrowLTV == 0.85e4);
        assert(liquidationLTV == 0.87e4);
        // escrow USDT
        (borrowLTV, liquidationLTV,,,) = EVault(vault).LTVFull(vaults[6]);
        assert(borrowLTV == 0);
        assert(liquidationLTV == 0);
        // managed WETH
        (borrowLTV, liquidationLTV,,,) = EVault(vault).LTVFull(vaults[1]);
        assert(borrowLTV == 0.79e4);
        assert(liquidationLTV == 0.81e4);
        // managed wstETH
        (borrowLTV, liquidationLTV,,,) = EVault(vault).LTVFull(vaults[3]);
        assert(borrowLTV == 0.76e4);
        assert(liquidationLTV == 0.78e4);
        // managed USDC
        (borrowLTV, liquidationLTV,,,) = EVault(vault).LTVFull(vaults[5]);
        assert(borrowLTV == 0.83e4);
        assert(liquidationLTV == 0.85e4);
        // managed USDT
        (borrowLTV, liquidationLTV,,,) = EVault(vault).LTVFull(vaults[7]);
        assert(borrowLTV == 0);
        assert(liquidationLTV == 0);

        // FIXME add IRM config
    }

    function callWithTrailing(address target, bytes4 selector) internal view returns (address) {
        (bool success, bytes memory data) = target.staticcall(abi.encodePacked(selector, uint256(0), uint256(0)));
        assert(success);
        assert(data.length == 32);
        return abi.decode(data, (address));
    }

    // function addToPerspectives(
    //     CoreAddresses memory coreAddresses,
    //     PeripheryAddresses memory peripheryAddresses
    // ) internal {
    //     assert(GenericFactory(coreAddresses.eVaultFactory).getProxyListLength() == 8);
    //     address[] memory vaults = GenericFactory(coreAddresses.eVaultFactory).getProxyListSlice(0, 8);

    //     startBroadcast();

    //     for (uint256 i = 0; i < vaults.length; i++) {
    //         if (i % 2 == 0) {
    //             BasePerspective(peripheryAddresses.escrowedCollateralPerspective).perspectiveVerify(vaults[i], true);
    //         } else {
    //             BasePerspective(peripheryAddresses.governedPerspective).perspectiveVerify(vaults[i], true);
    //         }
    //     }

    //     stopBroadcast();
    // }
}<|MERGE_RESOLUTION|>--- conflicted
+++ resolved
@@ -203,9 +203,9 @@
         } catch {}
 
         // eulerUngoverned1xPerspective
-        // - immutables: vaultFactory, routerFactory, adapterRegistry, externalVaultRegistry, irmRegistry, irmFactory, mustHaveCollateralPerspective
+        // - immutables: vaultFactory, routerFactory, adapterRegistry, externalVaultRegistry, irmRegistry, irmFactory,
+        // mustHaveCollateralPerspective
         // - recognizedCollateralPerspectives
-<<<<<<< HEAD
         assert(
             address(BasePerspective(peripheryAddresses.eulerUngoverned1xPerspective).vaultFactory())
                 == coreAddresses.eVaultFactory
@@ -230,15 +230,10 @@
             address(EulerBasePerspective(peripheryAddresses.eulerUngoverned1xPerspective).irmFactory())
                 == peripheryAddresses.kinkIRMFactory
         );
-=======
-        assert(address(BasePerspective(extraAddresses.eulerUngoverned1xPerspective).vaultFactory()) == coreAddresses.eVaultFactory);
-        assert(address(EulerBasePerspective(extraAddresses.eulerUngoverned1xPerspective).routerFactory()) == peripheryAddresses.oracleRouterFactory);
-        assert(address(EulerBasePerspective(extraAddresses.eulerUngoverned1xPerspective).adapterRegistry()) == peripheryAddresses.oracleAdapterRegistry);
-        assert(address(EulerBasePerspective(extraAddresses.eulerUngoverned1xPerspective).externalVaultRegistry()) == peripheryAddresses.externalVaultRegistry);
-        assert(address(EulerBasePerspective(extraAddresses.eulerUngoverned1xPerspective).irmRegistry()) == peripheryAddresses.irmRegistry);
-        assert(address(EulerBasePerspective(extraAddresses.eulerUngoverned1xPerspective).irmFactory()) == peripheryAddresses.kinkIRMFactory);
-        assert(EulerBasePlusPerspective(extraAddresses.eulerUngoverned1xPerspective).mustHaveCollateralPerspective() == extraAddresses.governedPerspective);
->>>>>>> ee3058d9
+        assert(
+            EulerBasePlusPerspective(peripheryAddresses.eulerUngoverned1xPerspective).mustHaveCollateralPerspective()
+                == peripheryAddresses.governedPerspective
+        );
 
         recognized =
             EulerBasePerspective(peripheryAddresses.eulerUngoverned1xPerspective).recognizedCollateralPerspectives(0);
