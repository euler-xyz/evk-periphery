// SPDX-License-Identifier: GPL-2.0-or-later

pragma solidity ^0.8.0;

import {ScriptUtils, BatchBuilder, IEVC, IEVault, console} from "../utils/ScriptUtils.s.sol";
import {IERC20} from "openzeppelin-contracts/token/ERC20/IERC20.sol";
import {AccessControl} from "openzeppelin-contracts/access/AccessControl.sol";
import {TimelockController} from "openzeppelin-contracts/governance/TimelockController.sol";
import {IGovernance} from "evk/EVault/IEVault.sol";
import {SafeTransaction, SafeMultisendBuilder} from "../utils/SafeUtils.s.sol";
import {FactoryGovernor} from "../../src/Governor/FactoryGovernor.sol";
import {CapRiskSteward} from "../../src/Governor/CapRiskSteward.sol";
import {GovernorAccessControlEmergency} from "../../src/Governor/GovernorAccessControlEmergency.sol";
import {LayerZeroSendEUL} from "../utils/LayerZeroUtils.s.sol";
import {
    LensAccountDeployer,
    LensOracleDeployer,
    LensIRMDeployer,
    LensVaultDeployer,
    LensUtilsDeployer,
    LensEulerEarnVaultDeployer
} from "../08_Lenses.s.sol";
import {VaultLens, VaultInfoFull} from "../../src/Lens/VaultLens.sol";
import {AccountLens, AccountInfo, AccountMultipleVaultsInfo} from "../../src/Lens/AccountLens.sol";

contract GetVaultInfoFull is ScriptUtils {
    function run(address vault) public view returns (VaultInfoFull memory) {
        return VaultLens(lensAddresses.vaultLens).getVaultInfoFull(vault);
    }
}

contract GetAccountInfo is ScriptUtils {
    function run(address account, address vault) public view returns (AccountInfo memory) {
        return AccountLens(lensAddresses.accountLens).getAccountInfo(account, vault);
    }
}

contract GetAccountEnabledVaultsInfo is ScriptUtils {
    function run(address account, address vault) public view returns (AccountMultipleVaultsInfo memory) {
        return AccountLens(lensAddresses.accountLens).getAccountEnabledVaultsInfo(account, vault);
    }
}

contract BridgeEULToLabsMultisig is ScriptUtils, SafeMultisendBuilder {
    function run(uint256 dstChainId, uint256 amountNoDecimals) public {
        uint256[] memory dstChainIds = new uint256[](1);
        uint256[] memory amountsNoDecimals = new uint256[](1);
        dstChainIds[0] = dstChainId;
        amountsNoDecimals[0] = amountNoDecimals;
        execute(dstChainIds, amountsNoDecimals);
    }

    function run(uint256[] memory dstChainIds, uint256[] memory amountsNoDecimals) public {
        require(
            dstChainIds.length == amountsNoDecimals.length,
            "dstChainIds and amountsNoDecimals must have the same length"
        );
        execute(dstChainIds, amountsNoDecimals);
    }

    function execute(uint256[] memory dstChainIds, uint256[] memory amountsNoDecimals) public {
        LayerZeroSendEUL util = new LayerZeroSendEUL();
        address safe = getSafe(false);

        for (uint256 i = 0; i < dstChainIds.length; ++i) {
            uint256 dstChainId = dstChainIds[i];
            uint256 amount = amountsNoDecimals[i] * 1e18;
            address dstAddress =
                deserializeMultisigAddresses(getAddressesJson("MultisigAddresses.json", dstChainId)).labs;

            if (safe == address(0)) {
                util.run(dstChainId, dstAddress, amount);
            } else {
                (address to, uint256 value, bytes memory rawCalldata) =
                    util.getSendCalldata(safe, dstChainId, dstAddress, amount, 1e4);
                addMultisendItem(tokenAddresses.EUL, abi.encodeCall(IERC20.approve, (to, amount)));
                addMultisendItem(to, value, rawCalldata);
            }
        }

        if (multisendItemExists()) executeMultisend(safe, safeNonce++, true, false);
    }
}

contract MigratePosition is BatchBuilder {
    function run() public {
        uint8[] memory sourceIds = new uint8[](1);
        uint8[] memory destinationIds = new uint8[](1);

        sourceIds[0] = getSourceAccountId();
        destinationIds[0] = getDestinationAccountId();

        execute(sourceIds, destinationIds);
    }

    function run(uint8[] calldata sourceIds, uint8[] calldata destinationIds) public {
        execute(sourceIds, destinationIds);
    }

    function execute(uint8[] memory sourceIds, uint8[] memory destinationIds) public {
        require(
            sourceIds.length == destinationIds.length && sourceIds.length > 0,
            "sourceIds and destinationIds must have the same length and be less than or equal to 5"
        );

        address sourceWallet = getSourceWallet();
        bytes19 sourceWalletPrefix = IEVC(coreAddresses.evc).getAddressPrefix(sourceWallet);
        address destinationWallet = getDestinationWallet();

        uint256 bitfield;
        for (uint8 i = 0; i < sourceIds.length; ++i) {
            bitfield |= 1 << sourceIds[i];
        }

        for (uint8 i = 0; i < sourceIds.length; ++i) {
            _migratePosition(sourceWallet, sourceIds[i], destinationWallet, destinationIds[i]);
        }

        string memory result = string.concat(
            "IMPORTANT: before proceeding, you must trust the destination wallet ",
            vm.toString(destinationWallet),
            "!\n\n"
        );
        result = string.concat(result, "Step 1: give control over your account to the destination wallet\n");
        result = string.concat(
            result,
            "Go to the block explorer dedicated to your network and paste the EVC address: ",
            vm.toString(coreAddresses.evc),
            "\n"
        );
        result = string.concat(
            result,
            "Click 'Contract' and then 'Write Contract'. Find 'setOperator' function. Paste the following input data:\n"
        );
        result = string.concat(result, "    setOperator/payableAmount: 0\n");
        result = string.concat(result, "    addressPrefix: ", _substring(vm.toString(sourceWalletPrefix), 0, 40), "\n");
        result = string.concat(result, "    operator: ", vm.toString(destinationWallet), "\n");
        result = string.concat(result, "    operatorBitField: ", vm.toString(bitfield), "\n");
        result = string.concat(result, "Connect your source wallet, click 'Write' and execute the transaction.\n\n");
        result = string.concat(result, "Step 2: pull the position from the source account to the destination account\n");
        result = string.concat(
            result,
            "Go to the block explorer dedicated to your network and paste the EVC address: ",
            vm.toString(coreAddresses.evc),
            "\n"
        );
        result = string.concat(
            result,
            "Click 'Contract' and then 'Write Contract'. Find 'batch' function. Paste the following input data:\n"
        );
        result = string.concat(result, "    batch/payableAmount: 0\n");
        result = string.concat(result, "    items: ", toString(getBatchItems()), "\n");
        result = string.concat(result, "Connect your destination wallet, click 'Write' and execute the transaction.\n");

        console.log(result);
        vm.writeFile(string.concat(vm.projectRoot(), "/script/MigrationInstruction.txt"), result);

        // simulation
        vm.prank(sourceWallet);
        IEVC(coreAddresses.evc).setOperator(sourceWalletPrefix, destinationWallet, bitfield);

        if (isBatchViaSafe()) {
            executeBatchViaSafe(false);
        } else {
            dumpBatch(destinationWallet);
            executeBatchPrank(destinationWallet);
        }
    }

    function _migratePosition(
        address sourceWallet,
        uint8 sourceAccountId,
        address destinationWallet,
        uint8 destinationAccountId
    ) internal {
        address sourceAccount = address(uint160(sourceWallet) ^ sourceAccountId);
        address destinationAccount = address(uint160(destinationWallet) ^ destinationAccountId);
        address[] memory collaterals = IEVC(coreAddresses.evc).getCollaterals(sourceAccount);
        address[] memory controllers = IEVC(coreAddresses.evc).getControllers(sourceAccount);

        for (uint256 i = 0; i < collaterals.length; ++i) {
            if (IEVault(collaterals[i]).balanceOf(sourceAccount) == 0) continue;

            addBatchItem(
                coreAddresses.evc,
                address(0),
                abi.encodeCall(IEVC.enableCollateral, (destinationAccount, collaterals[i]))
            );
            addBatchItem(
                collaterals[i],
                sourceAccount,
                abi.encodeCall(IEVault(collaterals[i]).transferFromMax, (sourceAccount, destinationAccount))
            );
            addBatchItem(
                coreAddresses.evc, address(0), abi.encodeCall(IEVC.disableCollateral, (sourceAccount, collaterals[i]))
            );
        }

        for (uint256 i = 0; i < controllers.length; ++i) {
            if (IEVault(controllers[i]).debtOf(sourceAccount) == 0) continue;

            addBatchItem(
                coreAddresses.evc,
                address(0),
                abi.encodeCall(IEVC.enableController, (destinationAccount, controllers[i]))
            );
            addBatchItem(
                controllers[i],
                destinationAccount,
                abi.encodeCall(IEVault(controllers[i]).pullDebt, (type(uint256).max, sourceAccount))
            );
            addBatchItem(controllers[i], sourceAccount, abi.encodeCall(IEVault(controllers[i]).disableController, ()));
        }

        addBatchItem(
            coreAddresses.evc,
            address(0),
            abi.encodeCall(IEVC.setAccountOperator, (sourceAccount, destinationWallet, false))
        );
    }
}

contract MergeSafeBatchBuilderFiles is ScriptUtils, SafeMultisendBuilder {
    function run() public {
        address safe = getSafe();
        string memory basePath = string.concat(
            vm.projectRoot(), "/", getPath(), "/SafeBatchBuilder_", vm.toString(safeNonce), "_", vm.toString(safe), "_"
        );

        for (uint256 i = 0; vm.exists(string.concat(basePath, vm.toString(i), ".json")); i++) {
            string memory json = vm.readFile(string.concat(basePath, vm.toString(i), ".json"));
            address target = vm.parseJsonAddress(json, ".transactions[0].to");
            uint256 value = vm.parseJsonUint(json, ".transactions[0].value");
            bytes memory data = vm.parseJsonBytes(json, ".transactions[0].data");

            addMultisendItem(target, value, data);
        }

        executeMultisend(safe, safeNonce++);
    }
}

contract UnpauseEVaultFactory is BatchBuilder {
    function run() public {
        SafeTransaction transaction = new SafeTransaction();

        transaction.create(
            true,
            getSafe(),
            governorAddresses.eVaultFactoryGovernor,
            0,
            abi.encodeCall(FactoryGovernor.unpause, (coreAddresses.eVaultFactory)),
            safeNonce++
        );
    }
}

contract DeployAndConfigureCRSAndGACE is BatchBuilder {
    function run() public {
        require(getConfigAddress("riskSteward") != address(0), "Risk steward config address not found");
        require(getConfigAddress("gauntlet") != address(0), "Gauntlet config address not found");

        startBroadcast();
        CapRiskSteward capRiskSteward = new CapRiskSteward(
            governorAddresses.accessControlEmergencyGovernor,
            peripheryAddresses.kinkIRMFactory,
            getDeployer(),
            2e18,
            1 days
        );

        governorAddresses.capRiskSteward = address(capRiskSteward);

        capRiskSteward.grantRole(capRiskSteward.WILD_CARD(), getConfigAddress("riskSteward"));
        capRiskSteward.grantRole(capRiskSteward.DEFAULT_ADMIN_ROLE(), multisigAddresses.DAO);
        capRiskSteward.renounceRole(capRiskSteward.DEFAULT_ADMIN_ROLE(), getDeployer());

        stopBroadcast();

        SafeTransaction transaction = new SafeTransaction();
        address[] memory targets = new address[](2);
        uint256[] memory values = new uint256[](2);
        bytes[] memory payloads = new bytes[](2);

        targets[0] = governorAddresses.accessControlEmergencyGovernorWildcardTimelockController;
        values[0] = 0;
        payloads[0] = abi.encodeCall(
            AccessControl.grantRole,
            (
                TimelockController(payable(governorAddresses.accessControlEmergencyGovernorWildcardTimelockController))
                    .PROPOSER_ROLE(),
                getConfigAddress("gauntlet")
            )
        );

        targets[1] = governorAddresses.accessControlEmergencyGovernorWildcardTimelockController;
        values[1] = 0;
        payloads[1] = abi.encodeCall(
            AccessControl.grantRole,
            (
                TimelockController(payable(governorAddresses.accessControlEmergencyGovernorWildcardTimelockController))
                    .CANCELLER_ROLE(),
                getConfigAddress("gauntlet")
            )
        );

        bytes memory data = abi.encodeCall(
            TimelockController.scheduleBatch,
            (
                targets,
                values,
                payloads,
                bytes32(0),
                bytes32(0),
                TimelockController(payable(governorAddresses.accessControlEmergencyGovernorWildcardTimelockController))
                    .getMinDelay()
            )
        );

        transaction.create(
            true,
            getSafe(),
            governorAddresses.accessControlEmergencyGovernorWildcardTimelockController,
            0,
            data,
            safeNonce++
        );

        // simulate timelock execution
        for (uint256 i = 0; i < targets.length; i++) {
            vm.prank(governorAddresses.accessControlEmergencyGovernorWildcardTimelockController);
            (bool success,) = targets[i].call{value: values[i]}(payloads[i]);
            require(success, "timelock execution simulation failed");
        }

        targets = new address[](5);
        values = new uint256[](5);
        payloads = new bytes[](5);

        targets[0] = governorAddresses.accessControlEmergencyGovernor;
        values[0] = 0;
        payloads[0] = abi.encodeCall(
            AccessControl.grantRole,
            (
                GovernorAccessControlEmergency(governorAddresses.accessControlEmergencyGovernor).CAPS_EMERGENCY_ROLE(),
                getConfigAddress("gauntlet")
            )
        );

        targets[1] = governorAddresses.accessControlEmergencyGovernor;
        values[1] = 0;
        payloads[1] = abi.encodeCall(
            AccessControl.grantRole,
            (
                GovernorAccessControlEmergency(governorAddresses.accessControlEmergencyGovernor).LTV_EMERGENCY_ROLE(),
                getConfigAddress("gauntlet")
            )
        );

        targets[2] = governorAddresses.accessControlEmergencyGovernor;
        values[2] = 0;
        payloads[2] = abi.encodeCall(
            AccessControl.grantRole,
            (
                GovernorAccessControlEmergency(governorAddresses.accessControlEmergencyGovernor).HOOK_EMERGENCY_ROLE(),
                getConfigAddress("gauntlet")
            )
        );

        targets[3] = governorAddresses.accessControlEmergencyGovernor;
        values[3] = 0;
        payloads[3] =
            abi.encodeCall(AccessControl.grantRole, (IGovernance.setCaps.selector, governorAddresses.capRiskSteward));

        targets[4] = governorAddresses.accessControlEmergencyGovernor;
        values[4] = 0;
        payloads[4] = abi.encodeCall(
            AccessControl.grantRole, (IGovernance.setInterestRateModel.selector, governorAddresses.capRiskSteward)
        );

        data = abi.encodeCall(
            TimelockController.scheduleBatch,
            (
                targets,
                values,
                payloads,
                bytes32(0),
                bytes32(0),
                TimelockController(payable(governorAddresses.accessControlEmergencyGovernorAdminTimelockController))
                    .getMinDelay()
            )
        );

        transaction.create(
            true, getSafe(), governorAddresses.accessControlEmergencyGovernorAdminTimelockController, 0, data, safeNonce
        );

        // simulate timelock execution
        for (uint256 i = 0; i < targets.length; i++) {
            vm.prank(governorAddresses.accessControlEmergencyGovernorAdminTimelockController);
            (bool success,) = targets[i].call{value: values[i]}(payloads[i]);
            require(success, "timelock execution simulation failed");
        }

        saveAddresses();
    }
}

<<<<<<< HEAD
contract RedeployAccountLens is CustomScriptBase {
    function execute() public override {
        LensAccountDeployer deployer = new LensAccountDeployer();
        lensAddresses.accountLens = deployer.deploy();
    }
}

contract RedeployOracleUtilsAndVaultLenses is CustomScriptBase {
    function execute() public override {
=======
contract RedeployOracleUtilsAndVaultLenses is BatchBuilder {
    function run() public {
>>>>>>> a9fee75f
        {
            LensOracleDeployer deployer = new LensOracleDeployer();
            lensAddresses.oracleLens = deployer.deploy(peripheryAddresses.oracleAdapterRegistry);
        }
        {
            LensUtilsDeployer deployer = new LensUtilsDeployer();
            lensAddresses.utilsLens = deployer.deploy(coreAddresses.eVaultFactory, lensAddresses.oracleLens);
        }
        {
            LensVaultDeployer deployer = new LensVaultDeployer();
            lensAddresses.vaultLens =
                deployer.deploy(lensAddresses.oracleLens, lensAddresses.utilsLens, lensAddresses.irmLens);
        }
        {
            LensEulerEarnVaultDeployer deployer = new LensEulerEarnVaultDeployer();
            lensAddresses.eulerEarnVaultLens = deployer.deploy(lensAddresses.utilsLens);
        }

        saveAddresses();
    }
}

contract LiquidateAccount is BatchBuilder {
    function run(address account, address collateral) public {
        execute(account, collateral);
    }

    function checkLiquidation(address account, address collateral)
        public
        view
        returns (uint256 maxRepay, uint256 maxYield)
    {
        (maxRepay, maxYield) = IEVault(IEVC(coreAddresses.evc).getControllers(account)[0]).checkLiquidation(
            getDeployer(), account, collateral
        );
    }

    function execute(address account, address collateral) internal {
        address[] memory controllers = IEVC(coreAddresses.evc).getControllers(account);

        if (controllers.length == 0) {
            console.log("No controllers enabled for account %s", account);
            return;
        }

        addBatchItem(
            coreAddresses.evc, address(0), abi.encodeCall(IEVC.enableController, (getDeployer(), controllers[0]))
        );
        addBatchItem(coreAddresses.evc, address(0), abi.encodeCall(IEVC.enableCollateral, (getDeployer(), collateral)));
        addBatchItem(
            controllers[0],
            abi.encodeCall(IEVault(controllers[0]).liquidate, (account, collateral, type(uint256).max, 0))
        );
        executeBatch();
    }
}<|MERGE_RESOLUTION|>--- conflicted
+++ resolved
@@ -406,20 +406,16 @@
     }
 }
 
-<<<<<<< HEAD
-contract RedeployAccountLens is CustomScriptBase {
-    function execute() public override {
+contract RedeployAccountLens is BatchBuilder {
+    function run() public {
         LensAccountDeployer deployer = new LensAccountDeployer();
         lensAddresses.accountLens = deployer.deploy();
-    }
-}
-
-contract RedeployOracleUtilsAndVaultLenses is CustomScriptBase {
-    function execute() public override {
-=======
+        saveAddresses();
+    }
+}
+
 contract RedeployOracleUtilsAndVaultLenses is BatchBuilder {
     function run() public {
->>>>>>> a9fee75f
         {
             LensOracleDeployer deployer = new LensOracleDeployer();
             lensAddresses.oracleLens = deployer.deploy(peripheryAddresses.oracleAdapterRegistry);
