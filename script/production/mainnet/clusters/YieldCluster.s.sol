// SPDX-License-Identifier: GPL-2.0-or-later

pragma solidity ^0.8.0;

import {Ownable} from "openzeppelin-contracts/access/Ownable.sol";
import {ManageCluster} from "./ManageCluster.s.sol";
import {OracleVerifier} from "../../../utils/SanityCheckOracle.s.sol";

import "forge-std/console.sol";

contract Cluster is ManageCluster {
    function defineCluster() internal override {
        // define the path to the cluster addresses file here
        cluster.clusterAddressesPath = "/script/production/mainnet/clusters/YieldCluster.json";

        // do not change the order of the assets in the .assets array. if done, it must be reflected in other the other arrays the ltvs matrix.
        // if more than one vauls has to be deployed for the same asset, it can be added in the array as many times as needed.
        // note however, that mappings may need reworking as they always use asset address as key.
        cluster.assets = [
            USDC,
            USDT,
            PYUSD,
            rlUSD,
            wM,
            USDS,
            sUSDS,
            DAI,
            sDAI,
            USD0,
            USD0PlusPlus,
            USDe,
            eUSDe,
            sUSDe,
            USDtb,
            rUSD,
            srUSD,
            syrupUSDC,
            mBASIS,
            mEDGE,
            mMEV,
            PT_USD0PlusPlus_26JUN2025,
            PT_USDe_31JUL2025,
            PT_sUSDe_29MAY2025,
            PT_sUSDe_31JULY2025,
            PT_eUSDe_29MAY2025,
            PT_eUSDe_14AUG2025,
            PT_cUSDO_19JUN2025,
            PT_cUSDO_20NOV2025,
            PT_syrupUSDC_28AUG2025,
            PT_USDS_14AUG2025
        ];
    }

    function configureCluster() internal override {

        // define the governors here
        cluster.oracleRoutersGovernor = governorAddresses.accessControlEmergencyGovernor;
        cluster.vaultsGovernor = governorAddresses.accessControlEmergencyGovernor;

        // define unit of account here
        cluster.unitOfAccount = USD;

        // define fee receiver here and interest fee here. if needed to be defined per asset, populate the feeReceiverOverride and interestFeeOverride mappings
        cluster.feeReceiver = address(0);
        cluster.interestFee = 0.1e4;

        cluster.interestFeeOverride[USDC        ] = 0;
        cluster.interestFeeOverride[USDT        ] = 0;
        cluster.interestFeeOverride[PYUSD       ] = 0;
        cluster.interestFeeOverride[rlUSD       ] = 0;
        cluster.interestFeeOverride[wM          ] = 0;
        cluster.interestFeeOverride[USDS        ] = 0;
        cluster.interestFeeOverride[sUSDS       ] = 0.15e4;
        cluster.interestFeeOverride[DAI         ] = 0;
        cluster.interestFeeOverride[sDAI        ] = 0.15e4;
        cluster.interestFeeOverride[USD0        ] = 0;
        cluster.interestFeeOverride[USD0PlusPlus] = 0.15e4;
        cluster.interestFeeOverride[USDe        ] = 0;
        cluster.interestFeeOverride[eUSDe       ] = 0;
        cluster.interestFeeOverride[sUSDe       ] = 0;
        cluster.interestFeeOverride[rUSD        ] = 0;
        cluster.interestFeeOverride[syrupUSDC   ] = 0;
        cluster.interestFeeOverride[mBASIS      ] = 0.15e4;

        // define max liquidation discount here. if needed to be defined per asset, populate the maxLiquidationDiscountOverride mapping
        cluster.maxLiquidationDiscount = 0.15e4;

        // define liquidation cool off time here. if needed to be defined per asset, populate the liquidationCoolOffTimeOverride mapping
        cluster.liquidationCoolOffTime = 1;

        // define hook target and hooked ops here. if needed to be defined per asset, populate the hookTargetOverride and hookedOpsOverride mappings
        cluster.hookTarget = address(0);
        cluster.hookedOps = 0;

        // define config flags here. if needed to be defined per asset, populate the configFlagsOverride mapping
        cluster.configFlags = 0;

        // define oracle providers here. 
        // adapter names can be found in the relevant adapter contract (as returned by the `name` function).
        // for cross adapters, use the following format: "CrossAdapter=<adapterName1>+<adapterName2>".
        // although Redstone Classic oracles reuse the ChainlinkOracle contract and returns "ChainlinkOracle" name, 
        // they should be referred to as "RedstoneClassicOracle".
        // in case the asset is an ERC4626 vault itself (i.e. sUSDS) and is recognized as a valid external vault as per 
        // External Vaults Registry, the string should be preceeded by "ExternalVault|" prefix. this is in order to resolve 
        // the asset (vault) in the oracle router.
        // in case the adapter is not present in the Adapter Registry, the adapter address can be passed instead in form of a string.
        cluster.oracleProviders[USDC                     ] = "0x6213f24332D35519039f2afa7e3BffE105a37d3F";
        cluster.oracleProviders[USDT                     ] = "0x587CABe0521f5065b561A6e68c25f338eD037FF9";
        cluster.oracleProviders[PYUSD                    ] = "0x27895A6295a5117CB989d610DF1Df39DC2CDBf8F";
        cluster.oracleProviders[rlUSD                    ] = "0x3bDcB804Fd42Ccb2B7Cf329fa07724bEcB872970";
        cluster.oracleProviders[wM                       ] = "FixedRateOracle";
        cluster.oracleProviders[USDS                     ] = "0xD0dAb9eDb2b1909802B03090eFBF14743E7Ff967";
        cluster.oracleProviders[sUSDS                    ] = "ExternalVault|0xD0dAb9eDb2b1909802B03090eFBF14743E7Ff967";
        cluster.oracleProviders[DAI                      ] = "0xBb918933b510CDF9008E0f1B6AFE50A587CD9224";
        cluster.oracleProviders[sDAI                     ] = "ExternalVault|0xBb918933b510CDF9008E0f1B6AFE50A587CD9224";
        cluster.oracleProviders[USD0                     ] = "PythOracle";
        cluster.oracleProviders[USD0PlusPlus             ] = "PythOracle";
<<<<<<< HEAD
        cluster.oracleProviders[USDe                     ] = "0x8211B9ae40b06d3Db0215E520F232184Af355378";
        cluster.oracleProviders[eUSDe                    ] = "ExternalVault|0x8211B9ae40b06d3Db0215E520F232184Af355378";
        cluster.oracleProviders[sUSDe                    ] = "ExternalVault|0x8211B9ae40b06d3Db0215E520F232184Af355378";
=======
        cluster.oracleProviders[USDe                     ] = "0x93840A424aBc32549809Dd0Bc07cEb56E137221C";
        cluster.oracleProviders[eUSDe                    ] = "ExternalVault|0x93840A424aBc32549809Dd0Bc07cEb56E137221C";
        cluster.oracleProviders[sUSDe                    ] = "ExternalVault|0x93840A424aBc32549809Dd0Bc07cEb56E137221C";
>>>>>>> ef814bfc
        cluster.oracleProviders[USDtb                    ] = "0xE3Dce6a38A529B97B69cA47778c933b61b17535E";
        cluster.oracleProviders[rUSD                     ] = "0x01dBD40296C232C2C58c99Ff69084B256BeE33EE";
        cluster.oracleProviders[srUSD                    ] = "0xd54bc197150487a40d4ebd4fb215ca4fa996173e";
        cluster.oracleProviders[syrupUSDC                ] = "ExternalVault|0x6213f24332D35519039f2afa7e3BffE105a37d3F";
        cluster.oracleProviders[mBASIS                   ] = "0xfd63eED8Db6F5Bae46B2860C4B8a8a07eD8BF8bb";
        cluster.oracleProviders[mEDGE                    ] = "0xc8228b83f1d97a431a48bd9bc3e971c8b418d889";
        cluster.oracleProviders[mMEV                     ] = "0xf5c2dfd1740d18ad7cf23fba76cc11d877802937";
        cluster.oracleProviders[PT_USD0PlusPlus_26JUN2025] = "CrossAdapter=PendleOracle+PythOracle";
        cluster.oracleProviders[PT_USDe_31JUL2025        ] = "0x5732b609ebc4ab09f4e9c8cc9c34d8cf2b1a4e31";
        cluster.oracleProviders[PT_sUSDe_29MAY2025       ] = "CrossAdapter=PendleOracle+PythOracle";
<<<<<<< HEAD
        cluster.oracleProviders[PT_sUSDe_31JULY2025      ] = "0xF4B7271e5c03C25fAde548706a042fF086FD4E70";
        cluster.oracleProviders[PT_eUSDe_29MAY2025       ] = "CrossAdapter=PendleUniversalOracle+PythOracle";
        cluster.oracleProviders[PT_eUSDe_14AUG2025       ] = "0x6Ee9aAdEB6252783ab8Fd22E7bcBeC9Fa296A53a"; //"CrossAdapter=PendleUniversalOracle+PythOracle";
=======
        cluster.oracleProviders[PT_sUSDe_31JULY2025      ] = "0x7351d14f0d8ad684302578e3f8f7d2bd161da435";
        cluster.oracleProviders[PT_eUSDe_29MAY2025       ] = "CrossAdapter=PendleUniversalOracle+PythOracle";
        cluster.oracleProviders[PT_eUSDe_14AUG2025       ] = "0x29e1163590eb05c84747ede225a11ce555b36ce8"; //"CrossAdapter=PendleUniversalOracle+PythOracle";
>>>>>>> ef814bfc
        cluster.oracleProviders[PT_cUSDO_19JUN2025       ] = "CrossAdapter=PendleUniversalOracle+FixedRateOracle";
        cluster.oracleProviders[PT_cUSDO_20NOV2025       ] = "0x673222872a407775feab95a7a98f930a2cec53f4"; //"CrossAdapter=PendleUniversalOracle+FixedRateOracle";
        cluster.oracleProviders[PT_syrupUSDC_28AUG2025   ] = "0xe635E116D38ED5db736E620dD5c839a9A119f3F5"; //"CrossAdapter=PendleUniversalOracle+ChainlinkOracle";
        cluster.oracleProviders[PT_USDS_14AUG2025        ] = "0x011088B8725eef48cAdFf5fb290E186B2AEd83f5"; //"CrossAdapter=PendleUniversalOracle+ChainlinkOracle";

        // define supply caps here. 0 means no supply can occur, type(uint256).max means no cap defined hence max amount
        cluster.supplyCaps[USDC                     ] = 225_000_000;
        cluster.supplyCaps[USDT                     ] = 50_000_000;
        cluster.supplyCaps[PYUSD                    ] = 10_000_000;
        cluster.supplyCaps[rlUSD                    ] = 100_000_000;
        cluster.supplyCaps[wM                       ] = 5_000_000;
        cluster.supplyCaps[USDS                     ] = 10_000_000;
        cluster.supplyCaps[sUSDS                    ] = 8_000_000;
        cluster.supplyCaps[DAI                      ] = 10_000_000;
        cluster.supplyCaps[sDAI                     ] = 10_000_000;
        cluster.supplyCaps[USD0                     ] = 10_000_000;
        cluster.supplyCaps[USD0PlusPlus             ] = 12_000_000;
        cluster.supplyCaps[USDe                     ] = 40_000_000;
        cluster.supplyCaps[eUSDe                    ] = 60_000_000;
        cluster.supplyCaps[sUSDe                    ] = 30_000_000;
        cluster.supplyCaps[USDtb                    ] = 20_000_000;
        cluster.supplyCaps[rUSD                     ] = 30_000_000;
        cluster.supplyCaps[srUSD                    ] = 30_000_000;
        cluster.supplyCaps[syrupUSDC                ] = 20_000_000;
        cluster.supplyCaps[mBASIS                   ] = 6_000_000;
        cluster.supplyCaps[mEDGE                    ] = 0;
        cluster.supplyCaps[mMEV                     ] = 0;
        cluster.supplyCaps[PT_USD0PlusPlus_26JUN2025] = 6_000_000;
        cluster.supplyCaps[PT_USDe_31JUL2025        ] = 8_000_000;
        cluster.supplyCaps[PT_sUSDe_29MAY2025       ] = 40_000_000;
        cluster.supplyCaps[PT_sUSDe_31JULY2025      ] = 40_000_000;
        cluster.supplyCaps[PT_eUSDe_29MAY2025       ] = 60_000_000;
        cluster.supplyCaps[PT_eUSDe_14AUG2025       ] = 70_000_000;
        cluster.supplyCaps[PT_cUSDO_19JUN2025       ] = 70_000_000;
        cluster.supplyCaps[PT_cUSDO_20NOV2025       ] = 70_000_000;
        cluster.supplyCaps[PT_syrupUSDC_28AUG2025   ] = 15_000_000;
        cluster.supplyCaps[PT_USDS_14AUG2025        ] = 20_000_000;

        // define borrow caps here. 0 means no borrow can occur, type(uint256).max means no cap defined hence max amount
        cluster.borrowCaps[USDC                     ] = 200_000_000;
        cluster.borrowCaps[USDT                     ] = 45_000_000;
        cluster.borrowCaps[PYUSD                    ] = 9_000_000;
        cluster.borrowCaps[rlUSD                    ] = 50_000_000;
        cluster.borrowCaps[wM                       ] = 4_500_000;
        cluster.borrowCaps[USDS                     ] = 9_000_000;
        cluster.borrowCaps[sUSDS                    ] = 2_400_000;
        cluster.borrowCaps[DAI                      ] = 9_000_000;
        cluster.borrowCaps[sDAI                     ] = 3_000_000;
        cluster.borrowCaps[USD0                     ] = 9_000_000;
        cluster.borrowCaps[USD0PlusPlus             ] = 3_600_000;
        cluster.borrowCaps[USDe                     ] = 36_000_000;
        cluster.borrowCaps[eUSDe                    ] = 51_000_000;
        cluster.borrowCaps[sUSDe                    ] = 9_000_000;
        cluster.borrowCaps[USDtb                    ] = 18_000_000;
        cluster.borrowCaps[rUSD                     ] = 27_000_000;
        cluster.borrowCaps[srUSD                    ] = type(uint256).max;
        cluster.borrowCaps[syrupUSDC                ] = 18_000_000;
        cluster.borrowCaps[mBASIS                   ] = 1_800_000;
        cluster.borrowCaps[mEDGE                    ] = 0;
        cluster.borrowCaps[mMEV                     ] = 0;
        cluster.borrowCaps[PT_USD0PlusPlus_26JUN2025] = type(uint256).max;
        cluster.borrowCaps[PT_USDe_31JUL2025        ] = type(uint256).max;
        cluster.borrowCaps[PT_sUSDe_29MAY2025       ] = type(uint256).max;
        cluster.borrowCaps[PT_sUSDe_31JULY2025      ] = type(uint256).max;
        cluster.borrowCaps[PT_eUSDe_29MAY2025       ] = type(uint256).max;
        cluster.borrowCaps[PT_eUSDe_14AUG2025       ] = type(uint256).max;
        cluster.borrowCaps[PT_cUSDO_19JUN2025       ] = type(uint256).max;
        cluster.borrowCaps[PT_cUSDO_20NOV2025       ] = type(uint256).max;
        cluster.borrowCaps[PT_syrupUSDC_28AUG2025   ] = type(uint256).max;
        cluster.borrowCaps[PT_USDS_14AUG2025        ] = type(uint256).max;

        // define IRM classes here and assign them to the assets
        {
            // Base=0.00% APY,  Kink(90.00%)=7.50% APY  Max=40.00% APY
            uint256[4] memory irm_USD_1_MEGA_YIELD = [uint256(0), uint256(592877497), uint256(19489392122), uint256(3865470566)];

            // Base=0% APY,  Kink(30%)=12.75% APY  Max=848.77% APY
            uint256[4] memory irm_USD_3_MEGA_YIELD = [uint256(0), uint256(2951312420), uint256(22450463582), uint256(1288490188)];

            // Base=0.00% APY,  Kink(85.00%)=7.00% APY  Max=40.00% APY
            uint256[4] memory irm_eUSDe            = [uint256(0), uint256(587285771), uint256(13222240360), uint256(3650722201)];

            // Base=0% APY,  Kink(30%)=2.00% APY  Max=80.00% APY
            uint256[4] memory irm_sUSDe            = [uint256(0), uint256(487019827), uint256(5986640502), uint256(1288490188)];

            // Base=0% APY,  Kink(90%)=7.00% APY  Max=40.00% APY
            uint256[4] memory irm_rUSD             = [uint256(0), uint256(554658784), uint256(19833360540), uint256(3865470566)];

            // Base=0% APY,  Kink(90%)=1.50% APY  Max=80.00% APY
            uint256[4] memory irm_syrupUSDC        = [uint256(0), uint256(122055342), uint256(42269044890), uint256(3865470566)];

            cluster.kinkIRMParams[USDC        ] = irm_USD_1_MEGA_YIELD;
            cluster.kinkIRMParams[USDT        ] = irm_USD_1_MEGA_YIELD;
            cluster.kinkIRMParams[PYUSD       ] = irm_USD_1_MEGA_YIELD;
            cluster.kinkIRMParams[rlUSD       ] = irm_USD_1_MEGA_YIELD;
            cluster.kinkIRMParams[wM          ] = irm_USD_1_MEGA_YIELD;
            cluster.kinkIRMParams[USDS        ] = irm_USD_1_MEGA_YIELD;
            cluster.kinkIRMParams[sUSDS       ] = irm_USD_3_MEGA_YIELD;
            cluster.kinkIRMParams[DAI         ] = irm_USD_1_MEGA_YIELD;
            cluster.kinkIRMParams[sDAI        ] = irm_USD_3_MEGA_YIELD;
            cluster.kinkIRMParams[USD0        ] = irm_USD_1_MEGA_YIELD;
            cluster.kinkIRMParams[USD0PlusPlus] = irm_USD_3_MEGA_YIELD;
            cluster.kinkIRMParams[USDe        ] = irm_USD_1_MEGA_YIELD;
            cluster.kinkIRMParams[eUSDe       ] = irm_eUSDe;
            cluster.kinkIRMParams[sUSDe       ] = irm_sUSDe;
            cluster.kinkIRMParams[USDtb       ] = irm_USD_1_MEGA_YIELD;
            cluster.kinkIRMParams[rUSD        ] = irm_rUSD;
            cluster.kinkIRMParams[syrupUSDC   ] = irm_syrupUSDC;
            cluster.kinkIRMParams[mBASIS      ] = irm_USD_3_MEGA_YIELD;
        }

        // define the ramp duration to be used, in case the liquidation LTVs have to be ramped down
        cluster.rampDuration = 30 days;

        // define the spread between borrow and liquidation ltv
        cluster.spreadLTV = 0.02e4;

        for (uint256 i = 0; i < cluster.vaults.length; ++i) {
            cluster.spreadLTVOverride[23][i] = 0.025e4; // PT_sUSDe_29MAY2025 as collateral
            cluster.spreadLTVOverride[24][i] = 0.025e4; // PT_sUSDe_31JULY2025 as collateral
            cluster.spreadLTVOverride[25][i] = 0.025e4; // PT_eUSDe_29MAY2025 as collateral
            cluster.spreadLTVOverride[26][i] = 0.025e4; // PT_eUSDe_14AUG2025 as collateral
        }

        cluster.spreadLTVOverride[12][11] = 0.01e4; // eUSDe/USDe

        cluster.spreadLTVOverride[16][15] = 0.015e4; // srUSD/rUSD

        cluster.spreadLTVOverride[22][11] = 0.01e4; // PT_USDe_31JUL2025/USDe
        cluster.spreadLTVOverride[22][12] = 0.01e4; // PT_USDe_31JUL2025/eUSDe
        cluster.spreadLTVOverride[22][13] = 0.01e4; // PT_USDe_31JUL2025/sUSDe

        cluster.spreadLTVOverride[23][11] = 0.01e4; // PT_sUSDe_29MAY2025/USDe
        cluster.spreadLTVOverride[23][12] = 0.01e4; // PT_sUSDe_29MAY2025/eUSDe
        cluster.spreadLTVOverride[23][13] = 0.01e4; // PT_sUSDe_29MAY2025/sUSDe
        
        cluster.spreadLTVOverride[24][11] = 0.01e4; // PT_sUSDe_31JULY2025/USDe
        cluster.spreadLTVOverride[24][12] = 0.01e4; // PT_sUSDe_31JULY2025/eUSDe
        cluster.spreadLTVOverride[24][13] = 0.01e4; // PT_sUSDe_31JULY2025/sUSDe

        cluster.spreadLTVOverride[25][11] = 0.01e4; // PT_eUSDe_29MAY2025/USDe
        cluster.spreadLTVOverride[25][12] = 0.01e4; // PT_eUSDe_29MAY2025/eUSDe

        cluster.spreadLTVOverride[26][11] = 0.01e4; // PT_eUSDe_14AUG2025/USDe
        cluster.spreadLTVOverride[26][12] = 0.01e4; // PT_eUSDe_14AUG2025/eUSDe

        cluster.spreadLTVOverride[29][17] = 0.01e4; // PT_syrupUSDC_28AUG2025/syrupUSDC

        cluster.spreadLTVOverride[30][5] = 0.01e4; // PT_USDS_14AUG2025/USDS
        cluster.spreadLTVOverride[30][6] = 0.01e4; // PT_USDS_14AUG2025/sUSDS
        cluster.spreadLTVOverride[30][7] = 0.01e4; // PT_USDS_14AUG2025/DAI
        cluster.spreadLTVOverride[30][8] = 0.01e4; // PT_USDS_14AUG2025/sDAI
        
        for (uint256 i = 0; i < cluster.vaults.length; ++i) {
            cluster.borrowLTVsOverride[10][i] = 0.84e4; // USD0PlusPlus as collateral
        }

        cluster.borrowLTVsOverride[10][9] = 0.86e4; // USD0PlusPlus/USD0
        cluster.borrowLTVsOverride[21][9] = 0.84e4; // PT_USD0PlusPlus_26JUN2025/USD0
    
        // define ltv values here. columns are liability vaults, rows are collateral vaults
        cluster.ltvs = [
        //                                  0               1       2       3       4       5       6       7       8       9       10      11       12      13      14       15      16      17      18      19      20      21      22      23      24      25      26      27      28      29      30      31      32      33      34      35
        //                                  USDC            USDT    PYUSD   rlUSD   wM      USDS    sUSDS   DAI     sDAI    USD0    USD0++  USDe     eUSDe   sUSDe   USDtb   rUSD     srUSD syrupUSDC mBASIS  mEDGE   mMEV    PT_USD0PlusPlus_26JUN2025 PT_USDe_31JUL2025 PT_sUSDe_29MAY2025 PT_sUSDe_31JULY2025 PT_eUSDe_29MAY2025 PT_eUSDe_14AUG2025 PT_cUSDO_19JUN2025 PT_cUSDO_20NOV2025 PT_syrupUSDC_28AUG2025 PT_USDS_14AUG2025
        /* 0  USDC                      */ [uint16(0.00e4), 0.95e4, 0.95e4, 0.95e4, 0.95e4, 0.95e4, 0.95e4, 0.95e4, 0.95e4, 0.95e4, 0.00e4, 0.950e4, 0.00e4, 0.00e4, 0.95e4, 0.950e4, 0.00e4, 0.00e4, 0.00e4, 0.00e4, 0.00e4, 0.00e4, 0.00e4, 0.00e4, 0.00e4, 0.00e4, 0.00e4, 0.00e4, 0.00e4, 0.00e4, 0.00e4],
        /* 1  USDT                      */ [uint16(0.95e4), 0.00e4, 0.95e4, 0.95e4, 0.95e4, 0.95e4, 0.95e4, 0.95e4, 0.95e4, 0.95e4, 0.00e4, 0.950e4, 0.00e4, 0.00e4, 0.95e4, 0.950e4, 0.00e4, 0.00e4, 0.00e4, 0.00e4, 0.00e4, 0.00e4, 0.00e4, 0.00e4, 0.00e4, 0.00e4, 0.00e4, 0.00e4, 0.00e4, 0.00e4, 0.00e4],
        /* 2  PYUSD                     */ [uint16(0.93e4), 0.93e4, 0.00e4, 0.93e4, 0.93e4, 0.93e4, 0.93e4, 0.93e4, 0.93e4, 0.93e4, 0.00e4, 0.930e4, 0.00e4, 0.00e4, 0.93e4, 0.930e4, 0.00e4, 0.00e4, 0.00e4, 0.00e4, 0.00e4, 0.00e4, 0.00e4, 0.00e4, 0.00e4, 0.00e4, 0.00e4, 0.00e4, 0.00e4, 0.00e4, 0.00e4],
        /* 3  rlUSD                     */ [uint16(0.95e4), 0.95e4, 0.95e4, 0.00e4, 0.95e4, 0.95e4, 0.95e4, 0.95e4, 0.95e4, 0.95e4, 0.00e4, 0.950e4, 0.00e4, 0.00e4, 0.00e4, 0.950e4, 0.00e4, 0.00e4, 0.00e4, 0.00e4, 0.00e4, 0.00e4, 0.00e4, 0.00e4, 0.00e4, 0.00e4, 0.00e4, 0.00e4, 0.00e4, 0.00e4, 0.00e4],
        /* 4  wM                        */ [uint16(0.93e4), 0.93e4, 0.93e4, 0.93e4, 0.00e4, 0.93e4, 0.93e4, 0.93e4, 0.93e4, 0.93e4, 0.00e4, 0.930e4, 0.00e4, 0.00e4, 0.93e4, 0.930e4, 0.00e4, 0.00e4, 0.00e4, 0.00e4, 0.00e4, 0.00e4, 0.00e4, 0.00e4, 0.00e4, 0.00e4, 0.00e4, 0.00e4, 0.00e4, 0.00e4, 0.00e4],
        /* 5  USDS                      */ [uint16(0.93e4), 0.93e4, 0.93e4, 0.93e4, 0.93e4, 0.00e4, 0.93e4, 0.93e4, 0.93e4, 0.93e4, 0.00e4, 0.930e4, 0.00e4, 0.00e4, 0.93e4, 0.930e4, 0.00e4, 0.00e4, 0.00e4, 0.00e4, 0.00e4, 0.00e4, 0.00e4, 0.00e4, 0.00e4, 0.00e4, 0.00e4, 0.00e4, 0.00e4, 0.00e4, 0.00e4],
        /* 6  sUSDS                     */ [uint16(0.93e4), 0.93e4, 0.93e4, 0.93e4, 0.93e4, 0.93e4, 0.00e4, 0.93e4, 0.93e4, 0.93e4, 0.00e4, 0.930e4, 0.00e4, 0.00e4, 0.93e4, 0.930e4, 0.00e4, 0.00e4, 0.00e4, 0.00e4, 0.00e4, 0.00e4, 0.00e4, 0.00e4, 0.00e4, 0.00e4, 0.00e4, 0.00e4, 0.00e4, 0.00e4, 0.00e4],
        /* 7  DAI                       */ [uint16(0.93e4), 0.93e4, 0.93e4, 0.93e4, 0.93e4, 0.93e4, 0.93e4, 0.00e4, 0.93e4, 0.93e4, 0.00e4, 0.930e4, 0.00e4, 0.00e4, 0.93e4, 0.930e4, 0.00e4, 0.00e4, 0.00e4, 0.00e4, 0.00e4, 0.00e4, 0.00e4, 0.00e4, 0.00e4, 0.00e4, 0.00e4, 0.00e4, 0.00e4, 0.00e4, 0.00e4],
        /* 8  sDAI                      */ [uint16(0.93e4), 0.93e4, 0.93e4, 0.93e4, 0.93e4, 0.93e4, 0.93e4, 0.93e4, 0.00e4, 0.93e4, 0.00e4, 0.930e4, 0.00e4, 0.00e4, 0.93e4, 0.930e4, 0.00e4, 0.00e4, 0.00e4, 0.00e4, 0.00e4, 0.00e4, 0.00e4, 0.00e4, 0.00e4, 0.00e4, 0.00e4, 0.00e4, 0.00e4, 0.00e4, 0.00e4],
        /* 9  USD0                      */ [uint16(0.90e4), 0.90e4, 0.90e4, 0.90e4, 0.90e4, 0.90e4, 0.90e4, 0.90e4, 0.90e4, 0.00e4, 0.00e4, 0.900e4, 0.00e4, 0.00e4, 0.90e4, 0.900e4, 0.00e4, 0.00e4, 0.00e4, 0.00e4, 0.00e4, 0.00e4, 0.00e4, 0.00e4, 0.00e4, 0.00e4, 0.00e4, 0.00e4, 0.00e4, 0.00e4, 0.00e4],
        /* 10 USD0PlusPlus              */ [uint16(0.90e4), 0.90e4, 0.90e4, 0.90e4, 0.90e4, 0.90e4, 0.90e4, 0.90e4, 0.90e4, 0.90e4, 0.00e4, 0.900e4, 0.00e4, 0.00e4, 0.90e4, 0.900e4, 0.00e4, 0.00e4, 0.00e4, 0.00e4, 0.00e4, 0.00e4, 0.00e4, 0.00e4, 0.00e4, 0.00e4, 0.00e4, 0.00e4, 0.00e4, 0.00e4, 0.00e4],
        /* 11 USDe                      */ [uint16(0.90e4), 0.90e4, 0.90e4, 0.90e4, 0.90e4, 0.90e4, 0.90e4, 0.90e4, 0.90e4, 0.90e4, 0.00e4, 0.000e4, 0.00e4, 0.00e4, 0.90e4, 0.900e4, 0.00e4, 0.00e4, 0.00e4, 0.00e4, 0.00e4, 0.00e4, 0.00e4, 0.00e4, 0.00e4, 0.00e4, 0.00e4, 0.00e4, 0.00e4, 0.00e4, 0.00e4],
        /* 12 eUSDe                     */ [uint16(0.88e4), 0.88e4, 0.88e4, 0.88e4, 0.88e4, 0.88e4, 0.00e4, 0.88e4, 0.00e4, 0.88e4, 0.00e4, 0.940e4, 0.00e4, 0.00e4, 0.88e4, 0.880e4, 0.00e4, 0.00e4, 0.00e4, 0.00e4, 0.00e4, 0.00e4, 0.00e4, 0.00e4, 0.00e4, 0.00e4, 0.00e4, 0.00e4, 0.00e4, 0.00e4, 0.00e4],
        /* 13 sUSDe                     */ [uint16(0.90e4), 0.90e4, 0.90e4, 0.90e4, 0.90e4, 0.90e4, 0.90e4, 0.90e4, 0.90e4, 0.90e4, 0.00e4, 0.900e4, 0.00e4, 0.00e4, 0.90e4, 0.900e4, 0.00e4, 0.00e4, 0.00e4, 0.00e4, 0.00e4, 0.00e4, 0.00e4, 0.00e4, 0.00e4, 0.00e4, 0.00e4, 0.00e4, 0.00e4, 0.00e4, 0.00e4],
        /* 14 USDtb                     */ [uint16(0.95e4), 0.95e4, 0.95e4, 0.95e4, 0.95e4, 0.95e4, 0.95e4, 0.95e4, 0.95e4, 0.95e4, 0.00e4, 0.950e4, 0.00e4, 0.00e4, 0.00e4, 0.950e4, 0.00e4, 0.00e4, 0.00e4, 0.00e4, 0.00e4, 0.00e4, 0.00e4, 0.00e4, 0.00e4, 0.00e4, 0.00e4, 0.00e4, 0.00e4, 0.00e4, 0.00e4],
        /* 15 rUSD                      */ [uint16(0.00e4), 0.00e4, 0.00e4, 0.00e4, 0.00e4, 0.00e4, 0.00e4, 0.00e4, 0.00e4, 0.00e4, 0.00e4, 0.000e4, 0.00e4, 0.00e4, 0.00e4, 0.000e4, 0.00e4, 0.00e4, 0.00e4, 0.00e4, 0.00e4, 0.00e4, 0.00e4, 0.00e4, 0.00e4, 0.00e4, 0.00e4, 0.00e4, 0.00e4, 0.00e4, 0.00e4],
        /* 16 srUSD                     */ [uint16(0.00e4), 0.00e4, 0.00e4, 0.00e4, 0.00e4, 0.00e4, 0.00e4, 0.00e4, 0.00e4, 0.00e4, 0.00e4, 0.000e4, 0.00e4, 0.00e4, 0.00e4, 0.975e4, 0.00e4, 0.00e4, 0.00e4, 0.00e4, 0.00e4, 0.00e4, 0.00e4, 0.00e4, 0.00e4, 0.00e4, 0.00e4, 0.00e4, 0.00e4, 0.00e4, 0.00e4],
        /* 17 syrupUSDC                 */ [uint16(0.92e4), 0.92e4, 0.92e4, 0.92e4, 0.92e4, 0.92e4, 0.92e4, 0.92e4, 0.92e4, 0.92e4, 0.00e4, 0.920e4, 0.00e4, 0.00e4, 0.92e4, 0.920e4, 0.00e4, 0.00e4, 0.00e4, 0.00e4, 0.00e4, 0.00e4, 0.00e4, 0.00e4, 0.00e4, 0.00e4, 0.00e4, 0.00e4, 0.00e4, 0.00e4, 0.00e4],
        /* 18 mBASIS                    */ [uint16(0.90e4), 0.90e4, 0.90e4, 0.90e4, 0.90e4, 0.90e4, 0.90e4, 0.90e4, 0.90e4, 0.90e4, 0.00e4, 0.900e4, 0.00e4, 0.00e4, 0.90e4, 0.900e4, 0.00e4, 0.00e4, 0.00e4, 0.00e4, 0.00e4, 0.00e4, 0.00e4, 0.00e4, 0.00e4, 0.00e4, 0.00e4, 0.00e4, 0.00e4, 0.00e4, 0.00e4],
        /* 19 mEDGE                     */ [uint16(0.00e4), 0.00e4, 0.00e4, 0.00e4, 0.00e4, 0.00e4, 0.00e4, 0.00e4, 0.00e4, 0.00e4, 0.00e4, 0.000e4, 0.00e4, 0.00e4, 0.00e4, 0.000e4, 0.00e4, 0.00e4, 0.00e4, 0.00e4, 0.00e4, 0.00e4, 0.00e4, 0.00e4, 0.00e4, 0.00e4, 0.00e4, 0.00e4, 0.00e4, 0.00e4, 0.00e4],
        /* 20 mMEV                      */ [uint16(0.00e4), 0.00e4, 0.00e4, 0.00e4, 0.00e4, 0.00e4, 0.00e4, 0.00e4, 0.00e4, 0.00e4, 0.00e4, 0.000e4, 0.00e4, 0.00e4, 0.00e4, 0.000e4, 0.00e4, 0.00e4, 0.00e4, 0.00e4, 0.00e4, 0.00e4, 0.00e4, 0.00e4, 0.00e4, 0.00e4, 0.00e4, 0.00e4, 0.00e4, 0.00e4, 0.00e4],
        /* 21 PT_USD0PlusPlus_26JUN2025 */ [uint16(0.84e4), 0.84e4, 0.84e4, 0.84e4, 0.84e4, 0.84e4, 0.84e4, 0.84e4, 0.84e4, 0.90e4, 0.00e4, 0.840e4, 0.00e4, 0.00e4, 0.84e4, 0.840e4, 0.00e4, 0.00e4, 0.00e4, 0.00e4, 0.00e4, 0.00e4, 0.00e4, 0.00e4, 0.00e4, 0.00e4, 0.00e4, 0.00e4, 0.00e4, 0.00e4, 0.00e4],
        /* 22 PT_USDe_31JUL2025         */ [uint16(0.90e4), 0.90e4, 0.90e4, 0.90e4, 0.90e4, 0.90e4, 0.90e4, 0.90e4, 0.90e4, 0.90e4, 0.00e4, 0.940e4, 0.92e4, 0.92e4, 0.90e4, 0.900e4, 0.00e4, 0.00e4, 0.00e4, 0.00e4, 0.00e4, 0.00e4, 0.00e4, 0.00e4, 0.00e4, 0.00e4, 0.00e4, 0.00e4, 0.00e4, 0.00e4, 0.00e4],
        /* 23 PT_sUSDe_29MAY2025        */ [uint16(0.88e4), 0.88e4, 0.88e4, 0.88e4, 0.88e4, 0.88e4, 0.88e4, 0.88e4, 0.88e4, 0.88e4, 0.00e4, 0.925e4, 0.92e4, 0.94e4, 0.88e4, 0.880e4, 0.00e4, 0.00e4, 0.00e4, 0.00e4, 0.00e4, 0.00e4, 0.00e4, 0.00e4, 0.00e4, 0.00e4, 0.00e4, 0.00e4, 0.00e4, 0.00e4, 0.00e4],
        /* 24 PT_sUSDe_31JULY2025       */ [uint16(0.88e4), 0.88e4, 0.88e4, 0.88e4, 0.88e4, 0.88e4, 0.88e4, 0.88e4, 0.88e4, 0.88e4, 0.00e4, 0.925e4, 0.92e4, 0.94e4, 0.88e4, 0.880e4, 0.00e4, 0.00e4, 0.00e4, 0.00e4, 0.00e4, 0.00e4, 0.00e4, 0.00e4, 0.00e4, 0.00e4, 0.00e4, 0.00e4, 0.00e4, 0.00e4, 0.00e4],
        /* 25 PT_eUSDe_29MAY2025        */ [uint16(0.88e4), 0.88e4, 0.88e4, 0.88e4, 0.88e4, 0.88e4, 0.88e4, 0.88e4, 0.88e4, 0.88e4, 0.00e4, 0.935e4, 0.94e4, 0.00e4, 0.88e4, 0.880e4, 0.00e4, 0.00e4, 0.00e4, 0.00e4, 0.00e4, 0.00e4, 0.00e4, 0.00e4, 0.00e4, 0.00e4, 0.00e4, 0.00e4, 0.00e4, 0.00e4, 0.00e4],
        /* 26 PT_eUSDe_14AUG2025        */ [uint16(0.88e4), 0.88e4, 0.88e4, 0.88e4, 0.88e4, 0.88e4, 0.88e4, 0.88e4, 0.88e4, 0.88e4, 0.00e4, 0.935e4, 0.94e4, 0.00e4, 0.88e4, 0.880e4, 0.00e4, 0.00e4, 0.00e4, 0.00e4, 0.00e4, 0.00e4, 0.00e4, 0.00e4, 0.00e4, 0.00e4, 0.00e4, 0.00e4, 0.00e4, 0.00e4, 0.00e4],
        /* 27 PT_cUSDO_19JUN2025        */ [uint16(0.88e4), 0.88e4, 0.88e4, 0.88e4, 0.88e4, 0.88e4, 0.00e4, 0.88e4, 0.00e4, 0.88e4, 0.00e4, 0.880e4, 0.00e4, 0.00e4, 0.00e4, 0.880e4, 0.00e4, 0.00e4, 0.00e4, 0.00e4, 0.00e4, 0.00e4, 0.00e4, 0.00e4, 0.00e4, 0.00e4, 0.00e4, 0.00e4, 0.00e4, 0.00e4, 0.00e4],
        /* 28 PT_cUSDO_20NOV2025        */ [uint16(0.88e4), 0.88e4, 0.88e4, 0.88e4, 0.88e4, 0.88e4, 0.00e4, 0.88e4, 0.00e4, 0.88e4, 0.00e4, 0.880e4, 0.00e4, 0.00e4, 0.00e4, 0.880e4, 0.00e4, 0.00e4, 0.00e4, 0.00e4, 0.00e4, 0.00e4, 0.00e4, 0.00e4, 0.00e4, 0.00e4, 0.00e4, 0.00e4, 0.00e4, 0.00e4, 0.00e4],
        /* 29 PT_syrupUSDC_28AUG2025    */ [uint16(0.88e4), 0.88e4, 0.88e4, 0.88e4, 0.88e4, 0.88e4, 0.88e4, 0.88e4, 0.88e4, 0.88e4, 0.00e4, 0.880e4, 0.00e4, 0.00e4, 0.88e4, 0.880e4, 0.00e4, 0.95e4, 0.00e4, 0.00e4, 0.00e4, 0.00e4, 0.00e4, 0.00e4, 0.00e4, 0.00e4, 0.00e4, 0.00e4, 0.00e4, 0.00e4, 0.00e4],
        /* 30 PT_USDS_14AUG2025         */ [uint16(0.92e4), 0.92e4, 0.92e4, 0.92e4, 0.92e4, 0.95e4, 0.95e4, 0.95e4, 0.95e4, 0.92e4, 0.00e4, 0.920e4, 0.00e4, 0.00e4, 0.92e4, 0.920e4, 0.00e4, 0.92e4, 0.00e4, 0.00e4, 0.00e4, 0.00e4, 0.00e4, 0.00e4, 0.00e4, 0.00e4, 0.00e4, 0.00e4, 0.00e4, 0.00e4, 0.00e4]
        ];

        // define external ltvs here. columns are liability vaults, rows are collateral vaults. 
        // double check the order of collaterals against the order of externalVaults in the addresses file
        cluster.externalLTVs = [
        //                                 0                1       2       3       4       5       6       7       8       9       10      11      12      13      14      15      16      17      18      19      20      21      22      23      24      25      26      27      28      29      30      31      32      33      34      35
        //                                 USDC             USDT    PYUSD   rlUSD   wM      USDS    sUSDS   DAI     sDAI    USD0    USD0++  USDe    eUSDe   sUSDe   USDtb   rUSD    srUSD syrupUSDC mBASIS  mEDGE   mMEV    PT_USD0PlusPlus_26JUN2025 PT_sUSDe_29MAY2025 PT_USDe_31JUL2025 PT_sUSDe_31JULY2025 PT_eUSDe_29MAY2025 PT_eUSDe_14AUG2025 PT_cUSDO_19JUN2025 PT_cUSDO_20NOV2025 PT_syrupUSDC_28AUG2025 PT_USDS_14AUG2025
        /* 0  Prime USDC                */ [uint16(0.93e4), 0.93e4, 0.93e4, 0.93e4, 0.93e4, 0.93e4, 0.93e4, 0.93e4, 0.93e4, 0.93e4, 0.00e4, 0.93e4, 0.00e4, 0.93e4, 0.00e4, 0.00e4, 0.00e4, 0.00e4, 0.00e4, 0.00e4, 0.00e4, 0.00e4, 0.00e4, 0.00e4, 0.00e4, 0.00e4, 0.00e4, 0.00e4, 0.00e4, 0.00e4, 0.00e4],
        /* 1  Prime USDT                */ [uint16(0.93e4), 0.93e4, 0.93e4, 0.93e4, 0.93e4, 0.93e4, 0.93e4, 0.93e4, 0.93e4, 0.93e4, 0.00e4, 0.93e4, 0.00e4, 0.93e4, 0.00e4, 0.00e4, 0.00e4, 0.00e4, 0.00e4, 0.00e4, 0.00e4, 0.00e4, 0.00e4, 0.00e4, 0.00e4, 0.00e4, 0.00e4, 0.00e4, 0.00e4, 0.00e4, 0.00e4]
        ];
    }

    function postOperations() internal view override {
        for (uint256 i = 0; i < cluster.vaults.length; ++i) {
            OracleVerifier.verifyOracleConfig(lensAddresses.oracleLens, cluster.vaults[i], false);
        }
    }
}<|MERGE_RESOLUTION|>--- conflicted
+++ resolved
@@ -115,15 +115,9 @@
         cluster.oracleProviders[sDAI                     ] = "ExternalVault|0xBb918933b510CDF9008E0f1B6AFE50A587CD9224";
         cluster.oracleProviders[USD0                     ] = "PythOracle";
         cluster.oracleProviders[USD0PlusPlus             ] = "PythOracle";
-<<<<<<< HEAD
-        cluster.oracleProviders[USDe                     ] = "0x8211B9ae40b06d3Db0215E520F232184Af355378";
-        cluster.oracleProviders[eUSDe                    ] = "ExternalVault|0x8211B9ae40b06d3Db0215E520F232184Af355378";
-        cluster.oracleProviders[sUSDe                    ] = "ExternalVault|0x8211B9ae40b06d3Db0215E520F232184Af355378";
-=======
         cluster.oracleProviders[USDe                     ] = "0x93840A424aBc32549809Dd0Bc07cEb56E137221C";
         cluster.oracleProviders[eUSDe                    ] = "ExternalVault|0x93840A424aBc32549809Dd0Bc07cEb56E137221C";
         cluster.oracleProviders[sUSDe                    ] = "ExternalVault|0x93840A424aBc32549809Dd0Bc07cEb56E137221C";
->>>>>>> ef814bfc
         cluster.oracleProviders[USDtb                    ] = "0xE3Dce6a38A529B97B69cA47778c933b61b17535E";
         cluster.oracleProviders[rUSD                     ] = "0x01dBD40296C232C2C58c99Ff69084B256BeE33EE";
         cluster.oracleProviders[srUSD                    ] = "0xd54bc197150487a40d4ebd4fb215ca4fa996173e";
@@ -134,15 +128,9 @@
         cluster.oracleProviders[PT_USD0PlusPlus_26JUN2025] = "CrossAdapter=PendleOracle+PythOracle";
         cluster.oracleProviders[PT_USDe_31JUL2025        ] = "0x5732b609ebc4ab09f4e9c8cc9c34d8cf2b1a4e31";
         cluster.oracleProviders[PT_sUSDe_29MAY2025       ] = "CrossAdapter=PendleOracle+PythOracle";
-<<<<<<< HEAD
-        cluster.oracleProviders[PT_sUSDe_31JULY2025      ] = "0xF4B7271e5c03C25fAde548706a042fF086FD4E70";
-        cluster.oracleProviders[PT_eUSDe_29MAY2025       ] = "CrossAdapter=PendleUniversalOracle+PythOracle";
-        cluster.oracleProviders[PT_eUSDe_14AUG2025       ] = "0x6Ee9aAdEB6252783ab8Fd22E7bcBeC9Fa296A53a"; //"CrossAdapter=PendleUniversalOracle+PythOracle";
-=======
         cluster.oracleProviders[PT_sUSDe_31JULY2025      ] = "0x7351d14f0d8ad684302578e3f8f7d2bd161da435";
         cluster.oracleProviders[PT_eUSDe_29MAY2025       ] = "CrossAdapter=PendleUniversalOracle+PythOracle";
         cluster.oracleProviders[PT_eUSDe_14AUG2025       ] = "0x29e1163590eb05c84747ede225a11ce555b36ce8"; //"CrossAdapter=PendleUniversalOracle+PythOracle";
->>>>>>> ef814bfc
         cluster.oracleProviders[PT_cUSDO_19JUN2025       ] = "CrossAdapter=PendleUniversalOracle+FixedRateOracle";
         cluster.oracleProviders[PT_cUSDO_20NOV2025       ] = "0x673222872a407775feab95a7a98f930a2cec53f4"; //"CrossAdapter=PendleUniversalOracle+FixedRateOracle";
         cluster.oracleProviders[PT_syrupUSDC_28AUG2025   ] = "0xe635E116D38ED5db736E620dD5c839a9A119f3F5"; //"CrossAdapter=PendleUniversalOracle+ChainlinkOracle";
