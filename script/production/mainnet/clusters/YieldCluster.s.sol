// SPDX-License-Identifier: GPL-2.0-or-later

pragma solidity ^0.8.0;

import {Ownable} from "openzeppelin-contracts/access/Ownable.sol";
import {ManageCluster} from "./ManageCluster.s.sol";
import {OracleVerifier} from "../../../utils/SanityCheckOracle.s.sol";

import "forge-std/console.sol";

contract Cluster is ManageCluster {
    function defineCluster() internal override {
        // define the path to the cluster addresses file here
        cluster.clusterAddressesPath = "/script/production/mainnet/clusters/YieldCluster.json";

        // do not change the order of the assets in the .assets array. if done, it must be reflected in other the other arrays the ltvs matrix.
        // if more than one vauls has to be deployed for the same asset, it can be added in the array as many times as needed.
        // note however, that mappings may need reworking as they always use asset address as key.
        cluster.assets = [
            USDC,
            USDT,
            PYUSD,
            rlUSD,
            wM,
            USDS,
            sUSDS,
            DAI,
            sDAI,
            USD0,
            USD0PlusPlus,
            USDe,
            eUSDe,
            sUSDe,
            USDtb,
            rUSD,
            srUSD,
            syrupUSDC,
            mBASIS,
            PT_USDe_31JUL2025,
            PT_USDe_25SEP2025,
            PT_sUSDe_31JULY2025,
            PT_sUSDe_25SEP2025,
            PT_eUSDe_14AUG2025,
            PT_cUSDO_20NOV2025,
            PT_syrupUSDC_28AUG2025,
            PT_USDS_14AUG2025,
            PT_tUSDe_25SEP2025,
            PT_pUSDe_16OCT2025
        ];
    }

    function configureCluster() internal override {

        // define the governors here
        cluster.oracleRoutersGovernor = governorAddresses.accessControlEmergencyGovernor;
        cluster.vaultsGovernor = governorAddresses.accessControlEmergencyGovernor;

        // define unit of account here
        cluster.unitOfAccount = USD;

        // define fee receiver here and interest fee here. if needed to be defined per asset, populate the feeReceiverOverride and interestFeeOverride mappings
        cluster.feeReceiver = address(0);
        cluster.interestFee = 0.1e4;

        cluster.interestFeeOverride[USDC        ] = 0;
        cluster.interestFeeOverride[USDT        ] = 0;
        cluster.interestFeeOverride[PYUSD       ] = 0;
        cluster.interestFeeOverride[rlUSD       ] = 0;
        cluster.interestFeeOverride[wM          ] = 0;
        cluster.interestFeeOverride[USDS        ] = 0;
        cluster.interestFeeOverride[sUSDS       ] = 0.15e4;
        cluster.interestFeeOverride[DAI         ] = 0;
        cluster.interestFeeOverride[sDAI        ] = 0.15e4;
        cluster.interestFeeOverride[USD0        ] = 0;
        cluster.interestFeeOverride[USD0PlusPlus] = 0.15e4;
        cluster.interestFeeOverride[USDe        ] = 0;
        cluster.interestFeeOverride[eUSDe       ] = 0;
        cluster.interestFeeOverride[sUSDe       ] = 0;
        cluster.interestFeeOverride[rUSD        ] = 0;
        cluster.interestFeeOverride[syrupUSDC   ] = 0;
        cluster.interestFeeOverride[mBASIS      ] = 0.15e4;

        // define max liquidation discount here. if needed to be defined per asset, populate the maxLiquidationDiscountOverride mapping
        cluster.maxLiquidationDiscount = 0.15e4;

        // define liquidation cool off time here. if needed to be defined per asset, populate the liquidationCoolOffTimeOverride mapping
        cluster.liquidationCoolOffTime = 1;

        // define hook target and hooked ops here. if needed to be defined per asset, populate the hookTargetOverride and hookedOpsOverride mappings
        cluster.hookTarget = address(0);
        cluster.hookedOps = 0;

        // define config flags here. if needed to be defined per asset, populate the configFlagsOverride mapping
        cluster.configFlags = 0;

        // define oracle providers here. 
        // adapter names can be found in the relevant adapter contract (as returned by the `name` function).
        // for cross adapters, use the following format: "CrossAdapter=<adapterName1>+<adapterName2>".
        // although Redstone Classic oracles reuse the ChainlinkOracle contract and returns "ChainlinkOracle" name, 
        // they should be referred to as "RedstoneClassicOracle".
        // in case the asset is an ERC4626 vault itself (i.e. sUSDS) and is recognized as a valid external vault as per 
        // External Vaults Registry, the string should be preceeded by "ExternalVault|" prefix. this is in order to resolve 
        // the asset (vault) in the oracle router.
        // in case the adapter is not present in the Adapter Registry, the adapter address can be passed instead in form of a string.
        cluster.oracleProviders[USDC                     ] = "0x6213f24332D35519039f2afa7e3BffE105a37d3F";
        cluster.oracleProviders[USDT                     ] = "0x587CABe0521f5065b561A6e68c25f338eD037FF9";
        cluster.oracleProviders[PYUSD                    ] = "0x27895A6295a5117CB989d610DF1Df39DC2CDBf8F";
        cluster.oracleProviders[rlUSD                    ] = "0x3bDcB804Fd42Ccb2B7Cf329fa07724bEcB872970";
        cluster.oracleProviders[wM                       ] = "FixedRateOracle";
        cluster.oracleProviders[USDS                     ] = "0xD0dAb9eDb2b1909802B03090eFBF14743E7Ff967";
        cluster.oracleProviders[sUSDS                    ] = "ExternalVault|0xD0dAb9eDb2b1909802B03090eFBF14743E7Ff967";
        cluster.oracleProviders[DAI                      ] = "0xBb918933b510CDF9008E0f1B6AFE50A587CD9224";
        cluster.oracleProviders[sDAI                     ] = "ExternalVault|0xBb918933b510CDF9008E0f1B6AFE50A587CD9224";
        cluster.oracleProviders[USD0                     ] = "PythOracle";
        cluster.oracleProviders[USD0PlusPlus             ] = "PythOracle";
        cluster.oracleProviders[USDe                     ] = "0x93840A424aBc32549809Dd0Bc07cEb56E137221C";
        cluster.oracleProviders[eUSDe                    ] = "ExternalVault|0x93840A424aBc32549809Dd0Bc07cEb56E137221C";
        cluster.oracleProviders[sUSDe                    ] = "ExternalVault|0x93840A424aBc32549809Dd0Bc07cEb56E137221C";
        cluster.oracleProviders[USDtb                    ] = "0xE3Dce6a38A529B97B69cA47778c933b61b17535E";
        cluster.oracleProviders[rUSD                     ] = "0x01dBD40296C232C2C58c99Ff69084B256BeE33EE";
        cluster.oracleProviders[srUSD                    ] = "0xd54bc197150487a40d4ebd4fb215ca4fa996173e";
        cluster.oracleProviders[syrupUSDC                ] = "ExternalVault|0x6213f24332D35519039f2afa7e3BffE105a37d3F";
        cluster.oracleProviders[mBASIS                   ] = "0xfd63eED8Db6F5Bae46B2860C4B8a8a07eD8BF8bb";
        cluster.oracleProviders[PT_USDe_31JUL2025        ] = "0xd9df01449ba6e3a4b2ad2b4e92e9b5d6a7c8b66b";
        cluster.oracleProviders[PT_USDe_25SEP2025        ] = "0x15226E1796C24a635A9662BFF2b8dc6Cc3aAc6bb";
        cluster.oracleProviders[PT_sUSDe_31JULY2025      ] = "0x7351d14f0d8ad684302578e3f8f7d2bd161da435";
        cluster.oracleProviders[PT_sUSDe_25SEP2025       ] = "0xd6B5eba2282836BFBd73d65Bf5203f91cc1179c5";
        cluster.oracleProviders[PT_eUSDe_14AUG2025       ] = "0x29e1163590eb05c84747ede225a11ce555b36ce8";
        cluster.oracleProviders[PT_cUSDO_20NOV2025       ] = "0x673222872a407775feab95a7a98f930a2cec53f4";
        cluster.oracleProviders[PT_syrupUSDC_28AUG2025   ] = "0xe635E116D38ED5db736E620dD5c839a9A119f3F5";
        cluster.oracleProviders[PT_USDS_14AUG2025        ] = "0x011088B8725eef48cAdFf5fb290E186B2AEd83f5";
        cluster.oracleProviders[PT_tUSDe_25SEP2025       ] = "0x130eABADA6f4C663095C8e9E276AB5DA670ffAeD";
        cluster.oracleProviders[PT_pUSDe_16OCT2025       ] = "0xCA5B7044BE73671FD6707C2312cEC7C07556B85f";
        
        cluster.oracleProviders[sBUIDL                   ] = "ExternalVault|0x1CF7192cF739675186653D453828C0A670ed5Cd9";

        // define supply caps here. 0 means no supply can occur, type(uint256).max means no cap defined hence max amount
        cluster.supplyCaps[USDC                     ] = 300_000_000;
        cluster.supplyCaps[USDT                     ] = 100_000_000;
        cluster.supplyCaps[PYUSD                    ] = 5_000_000;
        cluster.supplyCaps[rlUSD                    ] = 200_000_000;
        cluster.supplyCaps[wM                       ] = 5_000_000;
        cluster.supplyCaps[USDS                     ] = 5_000_000;
        cluster.supplyCaps[sUSDS                    ] = 8_000_000;
        cluster.supplyCaps[DAI                      ] = 5_000_000;
        cluster.supplyCaps[sDAI                     ] = 5_000_000;
        cluster.supplyCaps[USD0                     ] = 5_000_000;
        cluster.supplyCaps[USD0PlusPlus             ] = 6_000_000;
        cluster.supplyCaps[USDe                     ] = 20_000_000;
        cluster.supplyCaps[eUSDe                    ] = 60_000_000;
        cluster.supplyCaps[sUSDe                    ] = 15_000_000;
        cluster.supplyCaps[USDtb                    ] = 10_000_000;
        cluster.supplyCaps[rUSD                     ] = 30_000_000;
        cluster.supplyCaps[srUSD                    ] = 30_000_000;
        cluster.supplyCaps[syrupUSDC                ] = 5_000_000;
        cluster.supplyCaps[mBASIS                   ] = 0;
<<<<<<< HEAD
        cluster.supplyCaps[PT_USDe_31JUL2025        ] = 8_000_000;
        cluster.supplyCaps[PT_USDe_25SEP2025        ] = 100_000_000;
        cluster.supplyCaps[PT_sUSDe_31JULY2025      ] = 40_000_000;
=======
        cluster.supplyCaps[PT_USDe_31JUL2025        ] = 0;
        cluster.supplyCaps[PT_USDe_25SEP2025        ] = 80_000_000;
        cluster.supplyCaps[PT_sUSDe_31JULY2025      ] = 0;
>>>>>>> 203e3681
        cluster.supplyCaps[PT_sUSDe_25SEP2025       ] = 40_000_000;
        cluster.supplyCaps[PT_eUSDe_14AUG2025       ] = 0;
        cluster.supplyCaps[PT_cUSDO_20NOV2025       ] = 120_000_000;
        cluster.supplyCaps[PT_syrupUSDC_28AUG2025   ] = 45_000_000;
        cluster.supplyCaps[PT_USDS_14AUG2025        ] = 0;
        cluster.supplyCaps[PT_tUSDe_25SEP2025       ] = 60_000_000;
        cluster.supplyCaps[PT_pUSDe_16OCT2025       ] = 40_000_000;

        // define borrow caps here. 0 means no borrow can occur, type(uint256).max means no cap defined hence max amount
        cluster.borrowCaps[USDC                     ] = 270_000_000;
        cluster.borrowCaps[USDT                     ] = 45_000_000;
        cluster.borrowCaps[PYUSD                    ] = 4_500_000;
        cluster.borrowCaps[rlUSD                    ] = 180_000_000;
        cluster.borrowCaps[wM                       ] = 4_500_000;
        cluster.borrowCaps[USDS                     ] = 0;
        cluster.borrowCaps[sUSDS                    ] = 0;
        cluster.borrowCaps[DAI                      ] = 0;
        cluster.borrowCaps[sDAI                     ] = 0;
        cluster.borrowCaps[USD0                     ] = 0;
        cluster.borrowCaps[USD0PlusPlus             ] = 3_600_000;
        cluster.borrowCaps[USDe                     ] = 18_000_000;
        cluster.borrowCaps[eUSDe                    ] = 51_000_000;
        cluster.borrowCaps[sUSDe                    ] = 4_500_000;
        cluster.borrowCaps[USDtb                    ] = 9_000_000;
        cluster.borrowCaps[rUSD                     ] = 27_000_000;
        cluster.borrowCaps[srUSD                    ] = type(uint256).max;
        cluster.borrowCaps[syrupUSDC                ] = 4_500_000;
        cluster.borrowCaps[mBASIS                   ] = 0;
        cluster.borrowCaps[PT_USDe_31JUL2025        ] = 0;
        cluster.borrowCaps[PT_USDe_25SEP2025        ] = type(uint256).max;
        cluster.borrowCaps[PT_sUSDe_31JULY2025      ] = 0;
        cluster.borrowCaps[PT_sUSDe_25SEP2025       ] = type(uint256).max;
        cluster.borrowCaps[PT_eUSDe_14AUG2025       ] = 0;
        cluster.borrowCaps[PT_cUSDO_20NOV2025       ] = type(uint256).max;
        cluster.borrowCaps[PT_syrupUSDC_28AUG2025   ] = type(uint256).max;
        cluster.borrowCaps[PT_USDS_14AUG2025        ] = 0;
        cluster.borrowCaps[PT_tUSDe_25SEP2025       ] = type(uint256).max;
        cluster.borrowCaps[PT_pUSDe_16OCT2025       ] = type(uint256).max;

        // define IRM classes here and assign them to the assets
        {
            // Base=0.00% APY,  Kink(90.00%)=8.00% APY  Max=15.00% APY
            uint256[4] memory irm_USD_1_MEGA_YIELD_OLD = [uint256(0), uint256(630918865), uint256(4633519165), uint256(3865470566)];

            // Base=5.00% APY,  Kink(90.00%)=10.00% APY  Max=20.00% APY
            uint256[4] memory irm_USD_1_MEGA_YIELD = [uint256(1546098748700445000), uint256(381366399), uint256(6419794564), uint256(3865470566)];

            // Base=0% APY,  Kink(30%)=12.75% APY  Max=848.77% APY
            uint256[4] memory irm_USD_3_MEGA_YIELD = [uint256(0), uint256(2951312420), uint256(22450463582), uint256(1288490188)];

            // Base=5.00% APY,  Kink(90.00%)=10.00% APY  Max=15.00% APY
            uint256[4] memory irm_USDC_USDT        = [uint256(1546098748700445000), uint256(381366399), uint256(3279699693), uint256(3865470566)];

            // Base=5.00% APY,  Kink(90.00%)=10.00% APY  Max=40.00% APY
            uint256[4] memory irm_eUSDe_rUSD       = [uint256(1546098748700445000), uint256(381366399), uint256(17793200339), uint256(3865470566)];

            // Base=0% APY,  Kink(30%)=2.00% APY  Max=80.00% APY
            uint256[4] memory irm_sUSDe            = [uint256(0), uint256(487019827), uint256(5986640502), uint256(1288490188)];

            // Base=0% APY,  Kink(90%)=1.50% APY  Max=80.00% APY
            uint256[4] memory irm_syrupUSDC        = [uint256(0), uint256(122055342), uint256(42269044890), uint256(3865470566)];

            cluster.kinkIRMParams[USDC        ] = irm_USDC_USDT;
            cluster.kinkIRMParams[USDT        ] = irm_USDC_USDT;
            cluster.kinkIRMParams[PYUSD       ] = irm_USD_1_MEGA_YIELD;
            cluster.kinkIRMParams[rlUSD       ] = irm_USD_1_MEGA_YIELD;
            cluster.kinkIRMParams[wM          ] = irm_USD_1_MEGA_YIELD;
            cluster.kinkIRMParams[USDS        ] = irm_USD_1_MEGA_YIELD_OLD;
            cluster.kinkIRMParams[sUSDS       ] = irm_USD_3_MEGA_YIELD;
            cluster.kinkIRMParams[DAI         ] = irm_USD_1_MEGA_YIELD_OLD;
            cluster.kinkIRMParams[sDAI        ] = irm_USD_3_MEGA_YIELD;
            cluster.kinkIRMParams[USD0        ] = irm_USD_1_MEGA_YIELD_OLD;
            cluster.kinkIRMParams[USD0PlusPlus] = irm_USD_3_MEGA_YIELD;
            cluster.kinkIRMParams[USDe        ] = irm_USD_1_MEGA_YIELD;
            cluster.kinkIRMParams[eUSDe       ] = irm_eUSDe_rUSD;
            cluster.kinkIRMParams[sUSDe       ] = irm_sUSDe;
            cluster.kinkIRMParams[USDtb       ] = irm_USD_1_MEGA_YIELD;
            cluster.kinkIRMParams[rUSD        ] = irm_eUSDe_rUSD;
            cluster.kinkIRMParams[syrupUSDC   ] = irm_syrupUSDC;
            cluster.kinkIRMParams[mBASIS      ] = irm_USD_3_MEGA_YIELD;
        }

        // define the ramp duration to be used, in case the liquidation LTVs have to be ramped down
        cluster.rampDuration = 30 days;

        // define the spread between borrow and liquidation ltv
        cluster.spreadLTV = 0.02e4;

        for (uint256 i = 0; i < cluster.vaults.length; ++i) {
            cluster.spreadLTVOverride[21][i] = 0.025e4; // PT_sUSDe_31JULY2025 as collateral
            cluster.spreadLTVOverride[22][i] = 0.025e4; // PT_sUSDe_25SEP2025 as collateral
            cluster.spreadLTVOverride[23][i] = 0.025e4; // PT_eUSDe_14AUG2025 as collateral
        }

        cluster.spreadLTVOverride[12][11] = 0.01e4; // eUSDe/USDe

        cluster.spreadLTVOverride[16][15] = 0.015e4; // srUSD/rUSD

        cluster.spreadLTVOverride[19][11] = 0.01e4; // PT_USDe_31JUL2025/USDe
        cluster.spreadLTVOverride[19][12] = 0.01e4; // PT_USDe_31JUL2025/eUSDe
        cluster.spreadLTVOverride[19][13] = 0.01e4; // PT_USDe_31JUL2025/sUSDe

        cluster.spreadLTVOverride[20][11] = 0.01e4; // PT_USDe_25SEP2025/USDe
        cluster.spreadLTVOverride[20][12] = 0.01e4; // PT_USDe_25SEP2025/eUSDe
        cluster.spreadLTVOverride[20][13] = 0.01e4; // PT_USDe_25SEP2025/sUSDe
        
        cluster.spreadLTVOverride[21][11] = 0.01e4; // PT_sUSDe_31JULY2025/USDe
        cluster.spreadLTVOverride[21][12] = 0.01e4; // PT_sUSDe_31JULY2025/eUSDe
        cluster.spreadLTVOverride[21][13] = 0.01e4; // PT_sUSDe_31JULY2025/sUSDe

        cluster.spreadLTVOverride[22][11] = 0.01e4; // PT_sUSDe_25SEP2025/USDe
        cluster.spreadLTVOverride[22][12] = 0.01e4; // PT_sUSDe_25SEP2025/eUSDe
        cluster.spreadLTVOverride[22][13] = 0.01e4; // PT_sUSDe_25SEP2025/sUSDe

        cluster.spreadLTVOverride[23][11] = 0.01e4; // PT_eUSDe_14AUG2025/USDe
        cluster.spreadLTVOverride[23][12] = 0.01e4; // PT_eUSDe_14AUG2025/eUSDe

        cluster.spreadLTVOverride[25][17] = 0.01e4; // PT_syrupUSDC_28AUG2025/syrupUSDC

        cluster.spreadLTVOverride[26][5] = 0.01e4; // PT_USDS_14AUG2025/USDS
        cluster.spreadLTVOverride[26][6] = 0.01e4; // PT_USDS_14AUG2025/sUSDS
        cluster.spreadLTVOverride[26][7] = 0.01e4; // PT_USDS_14AUG2025/DAI
        cluster.spreadLTVOverride[26][8] = 0.01e4; // PT_USDS_14AUG2025/sDAI
        
        for (uint256 i = 0; i < cluster.vaults.length; ++i) {
            cluster.borrowLTVsOverride[10][i] = 0.84e4; // USD0PlusPlus as collateral
        }

        cluster.borrowLTVsOverride[10][9] = 0.86e4; // USD0PlusPlus/USD0
    
        // define ltv values here. columns are liability vaults, rows are collateral vaults
        cluster.ltvs = [
        //                                  0               1       2       3       4       5       6       7       8       9       10      11       12      13      14       15      16      17      18      19      20      21      22      23      24      25      26      27      28      29      30      31      32      33      34      35
        //                                  USDC            USDT    PYUSD   rlUSD   wM      USDS    sUSDS   DAI     sDAI    USD0    USD0++  USDe     eUSDe   sUSDe   USDtb   rUSD     srUSD syrupUSDC mBASIS  PT_USDe_31JUL2025 PT_USDe_25SEP2025 PT_sUSDe_31JULY2025 PT_sUSDe_25SEP2025 PT_eUSDe_14AUG2025 PT_cUSDO_20NOV2025 PT_syrupUSDC_28AUG2025 PT_USDS_14AUG2025 PT_tUSDe_25SEP2025 PT_pUSDe_16OCT2025
        /* 0  USDC                      */ [uint16(0.00e4), 0.95e4, 0.95e4, 0.95e4, 0.95e4, 0.00e4, 0.00e4, 0.00e4, 0.00e4, 0.00e4, 0.00e4, 0.950e4, 0.00e4, 0.00e4, 0.95e4, 0.950e4, 0.00e4, 0.00e4, 0.00e4, 0.00e4, 0.00e4, 0.00e4, 0.00e4, 0.00e4, 0.00e4, 0.00e4, 0.00e4, 0.00e4, 0.00e4],
        /* 1  USDT                      */ [uint16(0.95e4), 0.00e4, 0.95e4, 0.95e4, 0.95e4, 0.00e4, 0.00e4, 0.00e4, 0.00e4, 0.00e4, 0.00e4, 0.950e4, 0.00e4, 0.00e4, 0.95e4, 0.950e4, 0.00e4, 0.00e4, 0.00e4, 0.00e4, 0.00e4, 0.00e4, 0.00e4, 0.00e4, 0.00e4, 0.00e4, 0.00e4, 0.00e4, 0.00e4],
        /* 2  PYUSD                     */ [uint16(0.93e4), 0.93e4, 0.00e4, 0.93e4, 0.93e4, 0.00e4, 0.00e4, 0.00e4, 0.00e4, 0.00e4, 0.00e4, 0.930e4, 0.00e4, 0.00e4, 0.93e4, 0.930e4, 0.00e4, 0.00e4, 0.00e4, 0.00e4, 0.00e4, 0.00e4, 0.00e4, 0.00e4, 0.00e4, 0.00e4, 0.00e4, 0.00e4, 0.00e4],
        /* 3  rlUSD                     */ [uint16(0.95e4), 0.95e4, 0.95e4, 0.00e4, 0.95e4, 0.00e4, 0.00e4, 0.00e4, 0.00e4, 0.00e4, 0.00e4, 0.950e4, 0.00e4, 0.00e4, 0.00e4, 0.950e4, 0.00e4, 0.00e4, 0.00e4, 0.00e4, 0.00e4, 0.00e4, 0.00e4, 0.00e4, 0.00e4, 0.00e4, 0.00e4, 0.00e4, 0.00e4],
        /* 4  wM                        */ [uint16(0.93e4), 0.93e4, 0.93e4, 0.93e4, 0.00e4, 0.00e4, 0.00e4, 0.00e4, 0.00e4, 0.00e4, 0.00e4, 0.930e4, 0.00e4, 0.00e4, 0.93e4, 0.930e4, 0.00e4, 0.00e4, 0.00e4, 0.00e4, 0.00e4, 0.00e4, 0.00e4, 0.00e4, 0.00e4, 0.00e4, 0.00e4, 0.00e4, 0.00e4],
        /* 5  USDS                      */ [uint16(0.00e4), 0.00e4, 0.00e4, 0.00e4, 0.00e4, 0.00e4, 0.00e4, 0.00e4, 0.00e4, 0.00e4, 0.00e4, 0.000e4, 0.00e4, 0.00e4, 0.00e4, 0.000e4, 0.00e4, 0.00e4, 0.00e4, 0.00e4, 0.00e4, 0.00e4, 0.00e4, 0.00e4, 0.00e4, 0.00e4, 0.00e4, 0.00e4, 0.00e4],
        /* 6  sUSDS                     */ [uint16(0.00e4), 0.00e4, 0.00e4, 0.00e4, 0.00e4, 0.00e4, 0.00e4, 0.00e4, 0.00e4, 0.00e4, 0.00e4, 0.000e4, 0.00e4, 0.00e4, 0.00e4, 0.000e4, 0.00e4, 0.00e4, 0.00e4, 0.00e4, 0.00e4, 0.00e4, 0.00e4, 0.00e4, 0.00e4, 0.00e4, 0.00e4, 0.00e4, 0.00e4],
        /* 7  DAI                       */ [uint16(0.00e4), 0.00e4, 0.00e4, 0.00e4, 0.00e4, 0.00e4, 0.00e4, 0.00e4, 0.00e4, 0.00e4, 0.00e4, 0.000e4, 0.00e4, 0.00e4, 0.00e4, 0.000e4, 0.00e4, 0.00e4, 0.00e4, 0.00e4, 0.00e4, 0.00e4, 0.00e4, 0.00e4, 0.00e4, 0.00e4, 0.00e4, 0.00e4, 0.00e4],
        /* 8  sDAI                      */ [uint16(0.00e4), 0.00e4, 0.00e4, 0.00e4, 0.00e4, 0.00e4, 0.00e4, 0.00e4, 0.00e4, 0.00e4, 0.00e4, 0.000e4, 0.00e4, 0.00e4, 0.00e4, 0.000e4, 0.00e4, 0.00e4, 0.00e4, 0.00e4, 0.00e4, 0.00e4, 0.00e4, 0.00e4, 0.00e4, 0.00e4, 0.00e4, 0.00e4, 0.00e4],
        /* 9  USD0                      */ [uint16(0.00e4), 0.00e4, 0.00e4, 0.00e4, 0.00e4, 0.00e4, 0.00e4, 0.00e4, 0.00e4, 0.00e4, 0.00e4, 0.000e4, 0.00e4, 0.00e4, 0.00e4, 0.000e4, 0.00e4, 0.00e4, 0.00e4, 0.00e4, 0.00e4, 0.00e4, 0.00e4, 0.00e4, 0.00e4, 0.00e4, 0.00e4, 0.00e4, 0.00e4],
        /* 10 USD0PlusPlus              */ [uint16(0.90e4), 0.90e4, 0.90e4, 0.90e4, 0.90e4, 0.00e4, 0.00e4, 0.00e4, 0.00e4, 0.00e4, 0.00e4, 0.900e4, 0.00e4, 0.00e4, 0.90e4, 0.900e4, 0.00e4, 0.00e4, 0.00e4, 0.00e4, 0.00e4, 0.00e4, 0.00e4, 0.00e4, 0.00e4, 0.00e4, 0.00e4, 0.00e4, 0.00e4],
        /* 11 USDe                      */ [uint16(0.90e4), 0.90e4, 0.90e4, 0.90e4, 0.90e4, 0.00e4, 0.00e4, 0.00e4, 0.00e4, 0.00e4, 0.00e4, 0.000e4, 0.00e4, 0.00e4, 0.90e4, 0.900e4, 0.00e4, 0.00e4, 0.00e4, 0.00e4, 0.00e4, 0.00e4, 0.00e4, 0.00e4, 0.00e4, 0.00e4, 0.00e4, 0.00e4, 0.00e4],
        /* 12 eUSDe                     */ [uint16(0.88e4), 0.88e4, 0.88e4, 0.88e4, 0.88e4, 0.00e4, 0.00e4, 0.00e4, 0.00e4, 0.00e4, 0.00e4, 0.940e4, 0.00e4, 0.00e4, 0.88e4, 0.880e4, 0.00e4, 0.00e4, 0.00e4, 0.00e4, 0.00e4, 0.00e4, 0.00e4, 0.00e4, 0.00e4, 0.00e4, 0.00e4, 0.00e4, 0.00e4],
        /* 13 sUSDe                     */ [uint16(0.90e4), 0.90e4, 0.90e4, 0.90e4, 0.90e4, 0.00e4, 0.00e4, 0.00e4, 0.00e4, 0.00e4, 0.00e4, 0.900e4, 0.00e4, 0.00e4, 0.90e4, 0.900e4, 0.00e4, 0.00e4, 0.00e4, 0.00e4, 0.00e4, 0.00e4, 0.00e4, 0.00e4, 0.00e4, 0.00e4, 0.00e4, 0.00e4, 0.00e4],
        /* 14 USDtb                     */ [uint16(0.95e4), 0.95e4, 0.95e4, 0.95e4, 0.95e4, 0.00e4, 0.00e4, 0.00e4, 0.00e4, 0.00e4, 0.00e4, 0.950e4, 0.00e4, 0.00e4, 0.00e4, 0.950e4, 0.00e4, 0.00e4, 0.00e4, 0.00e4, 0.00e4, 0.00e4, 0.00e4, 0.00e4, 0.00e4, 0.00e4, 0.00e4, 0.00e4, 0.00e4],
        /* 15 rUSD                      */ [uint16(0.00e4), 0.00e4, 0.00e4, 0.00e4, 0.00e4, 0.00e4, 0.00e4, 0.00e4, 0.00e4, 0.00e4, 0.00e4, 0.000e4, 0.00e4, 0.00e4, 0.00e4, 0.000e4, 0.00e4, 0.00e4, 0.00e4, 0.00e4, 0.00e4, 0.00e4, 0.00e4, 0.00e4, 0.00e4, 0.00e4, 0.00e4, 0.00e4, 0.00e4],
        /* 16 srUSD                     */ [uint16(0.00e4), 0.00e4, 0.00e4, 0.00e4, 0.00e4, 0.00e4, 0.00e4, 0.00e4, 0.00e4, 0.00e4, 0.00e4, 0.000e4, 0.00e4, 0.00e4, 0.00e4, 0.975e4, 0.00e4, 0.00e4, 0.00e4, 0.00e4, 0.00e4, 0.00e4, 0.00e4, 0.00e4, 0.00e4, 0.00e4, 0.00e4, 0.00e4, 0.00e4],
        /* 17 syrupUSDC                 */ [uint16(0.92e4), 0.92e4, 0.92e4, 0.92e4, 0.92e4, 0.00e4, 0.00e4, 0.00e4, 0.00e4, 0.00e4, 0.00e4, 0.920e4, 0.00e4, 0.00e4, 0.92e4, 0.920e4, 0.00e4, 0.00e4, 0.00e4, 0.00e4, 0.00e4, 0.00e4, 0.00e4, 0.00e4, 0.00e4, 0.00e4, 0.00e4, 0.00e4, 0.00e4],
        /* 18 mBASIS                    */ [uint16(0.00e4), 0.00e4, 0.00e4, 0.00e4, 0.00e4, 0.00e4, 0.00e4, 0.00e4, 0.00e4, 0.00e4, 0.00e4, 0.000e4, 0.00e4, 0.00e4, 0.00e4, 0.000e4, 0.00e4, 0.00e4, 0.00e4, 0.00e4, 0.00e4, 0.00e4, 0.00e4, 0.00e4, 0.00e4, 0.00e4, 0.00e4, 0.00e4, 0.00e4],
        /* 19 PT_USDe_31JUL2025         */ [uint16(0.00e4), 0.00e4, 0.00e4, 0.00e4, 0.00e4, 0.00e4, 0.00e4, 0.00e4, 0.00e4, 0.00e4, 0.00e4, 0.000e4, 0.00e4, 0.00e4, 0.00e4, 0.000e4, 0.00e4, 0.00e4, 0.00e4, 0.00e4, 0.00e4, 0.00e4, 0.00e4, 0.00e4, 0.00e4, 0.00e4, 0.00e4, 0.00e4, 0.00e4],
        /* 20 PT_USDe_25SEP2025         */ [uint16(0.90e4), 0.90e4, 0.90e4, 0.90e4, 0.90e4, 0.00e4, 0.00e4, 0.00e4, 0.00e4, 0.00e4, 0.00e4, 0.940e4, 0.92e4, 0.92e4, 0.90e4, 0.900e4, 0.00e4, 0.00e4, 0.00e4, 0.00e4, 0.00e4, 0.00e4, 0.00e4, 0.00e4, 0.00e4, 0.00e4, 0.00e4, 0.00e4, 0.00e4],
        /* 21 PT_sUSDe_31JULY2025       */ [uint16(0.00e4), 0.00e4, 0.00e4, 0.00e4, 0.00e4, 0.00e4, 0.00e4, 0.00e4, 0.00e4, 0.00e4, 0.00e4, 0.000e4, 0.00e4, 0.00e4, 0.00e4, 0.000e4, 0.00e4, 0.00e4, 0.00e4, 0.00e4, 0.00e4, 0.00e4, 0.00e4, 0.00e4, 0.00e4, 0.00e4, 0.00e4, 0.00e4, 0.00e4],
        /* 22 PT_sUSDe_25SEP2025        */ [uint16(0.88e4), 0.88e4, 0.88e4, 0.88e4, 0.88e4, 0.00e4, 0.00e4, 0.00e4, 0.00e4, 0.00e4, 0.00e4, 0.925e4, 0.92e4, 0.94e4, 0.88e4, 0.880e4, 0.00e4, 0.00e4, 0.00e4, 0.00e4, 0.00e4, 0.00e4, 0.00e4, 0.00e4, 0.00e4, 0.00e4, 0.00e4, 0.00e4, 0.00e4],
        /* 23 PT_eUSDe_14AUG2025        */ [uint16(0.00e4), 0.00e4, 0.00e4, 0.00e4, 0.00e4, 0.00e4, 0.00e4, 0.00e4, 0.00e4, 0.00e4, 0.00e4, 0.000e4, 0.00e4, 0.00e4, 0.00e4, 0.000e4, 0.00e4, 0.00e4, 0.00e4, 0.00e4, 0.00e4, 0.00e4, 0.00e4, 0.00e4, 0.00e4, 0.00e4, 0.00e4, 0.00e4, 0.00e4],
        /* 24 PT_cUSDO_20NOV2025        */ [uint16(0.88e4), 0.88e4, 0.88e4, 0.88e4, 0.88e4, 0.00e4, 0.00e4, 0.00e4, 0.00e4, 0.00e4, 0.00e4, 0.880e4, 0.00e4, 0.00e4, 0.00e4, 0.880e4, 0.00e4, 0.00e4, 0.00e4, 0.00e4, 0.00e4, 0.00e4, 0.00e4, 0.00e4, 0.00e4, 0.00e4, 0.00e4, 0.00e4, 0.00e4],
        /* 25 PT_syrupUSDC_28AUG2025    */ [uint16(0.88e4), 0.88e4, 0.88e4, 0.88e4, 0.88e4, 0.00e4, 0.00e4, 0.00e4, 0.00e4, 0.00e4, 0.00e4, 0.880e4, 0.00e4, 0.00e4, 0.88e4, 0.880e4, 0.00e4, 0.95e4, 0.00e4, 0.00e4, 0.00e4, 0.00e4, 0.00e4, 0.00e4, 0.00e4, 0.00e4, 0.00e4, 0.00e4, 0.00e4],
        /* 26 PT_USDS_14AUG2025         */ [uint16(0.00e4), 0.00e4, 0.00e4, 0.00e4, 0.00e4, 0.00e4, 0.00e4, 0.00e4, 0.00e4, 0.00e4, 0.00e4, 0.000e4, 0.00e4, 0.00e4, 0.00e4, 0.000e4, 0.00e4, 0.00e4, 0.00e4, 0.00e4, 0.00e4, 0.00e4, 0.00e4, 0.00e4, 0.00e4, 0.00e4, 0.00e4, 0.00e4, 0.00e4],
        /* 27 PT_tUSDe_25SEP2025        */ [uint16(0.87e4), 0.87e4, 0.87e4, 0.87e4, 0.87e4, 0.00e4, 0.00e4, 0.00e4, 0.00e4, 0.00e4, 0.00e4, 0.925e4, 0.92e4, 0.00e4, 0.87e4, 0.870e4, 0.00e4, 0.00e4, 0.00e4, 0.00e4, 0.00e4, 0.00e4, 0.00e4, 0.00e4, 0.00e4, 0.00e4, 0.00e4, 0.00e4, 0.00e4],
        /* 28 PT_pUSDe_16OCT2025        */ [uint16(0.87e4), 0.87e4, 0.87e4, 0.87e4, 0.87e4, 0.00e4, 0.00e4, 0.00e4, 0.00e4, 0.00e4, 0.00e4, 0.925e4, 0.92e4, 0.00e4, 0.87e4, 0.870e4, 0.00e4, 0.00e4, 0.00e4, 0.00e4, 0.00e4, 0.00e4, 0.00e4, 0.00e4, 0.00e4, 0.00e4, 0.00e4, 0.00e4, 0.00e4]
        ];

        // define external ltvs here. columns are liability vaults, rows are collateral vaults. 
        // double check the order of collaterals against the order of externalVaults in the addresses file
        cluster.externalLTVs = [
        //                                 0                1       2       3       4       5       6       7       8       9       10      11      12      13      14      15      16      17      18      19      20      21      22      23      24      25      26      27      28      29      30      31      32      33      34      35
        //                                 USDC             USDT    PYUSD   rlUSD   wM      USDS    sUSDS   DAI     sDAI    USD0    USD0++  USDe    eUSDe   sUSDe   USDtb   rUSD    srUSD syrupUSDC mBASIS  PT_USDe_31JUL2025 PT_USDe_25SEP2025 PT_sUSDe_31JULY2025 PT_sUSDe_25SEP2025 PT_eUSDe_14AUG2025 PT_cUSDO_20NOV2025 PT_syrupUSDC_28AUG2025 PT_USDS_14AUG2025 PT_tUSDe_25SEP2025 PT_pUSDe_16OCT2025
        /* 0  Prime USDC                */ [uint16(0.93e4), 0.93e4, 0.93e4, 0.93e4, 0.93e4, 0.00e4, 0.00e4, 0.00e4, 0.00e4, 0.00e4, 0.00e4, 0.93e4, 0.00e4, 0.93e4, 0.00e4, 0.00e4, 0.00e4, 0.00e4, 0.00e4, 0.00e4, 0.00e4, 0.00e4, 0.00e4, 0.00e4, 0.00e4, 0.00e4, 0.00e4, 0.00e4, 0.00e4],
        /* 1  Prime USDT                */ [uint16(0.93e4), 0.93e4, 0.93e4, 0.93e4, 0.93e4, 0.00e4, 0.00e4, 0.00e4, 0.00e4, 0.00e4, 0.00e4, 0.93e4, 0.00e4, 0.93e4, 0.00e4, 0.00e4, 0.00e4, 0.00e4, 0.00e4, 0.00e4, 0.00e4, 0.00e4, 0.00e4, 0.00e4, 0.00e4, 0.00e4, 0.00e4, 0.00e4, 0.00e4],
        /* 2  RWA sBUIDL                */ [uint16(0.95e4), 0.95e4, 0.95e4, 0.95e4, 0.00e4, 0.00e4, 0.00e4, 0.00e4, 0.00e4, 0.00e4, 0.00e4, 0.95e4, 0.00e4, 0.00e4, 0.95e4, 0.00e4, 0.00e4, 0.00e4, 0.00e4, 0.00e4, 0.00e4, 0.00e4, 0.00e4, 0.00e4, 0.00e4, 0.00e4, 0.00e4, 0.00e4, 0.00e4]
        ];
    }

    function postOperations() internal view override {
        for (uint256 i = 0; i < cluster.vaults.length; ++i) {
            OracleVerifier.verifyOracleConfig(lensAddresses.oracleLens, cluster.vaults[i], false);
        }
    }
}<|MERGE_RESOLUTION|>--- conflicted
+++ resolved
@@ -154,15 +154,9 @@
         cluster.supplyCaps[srUSD                    ] = 30_000_000;
         cluster.supplyCaps[syrupUSDC                ] = 5_000_000;
         cluster.supplyCaps[mBASIS                   ] = 0;
-<<<<<<< HEAD
-        cluster.supplyCaps[PT_USDe_31JUL2025        ] = 8_000_000;
+        cluster.supplyCaps[PT_USDe_31JUL2025        ] = 0;
         cluster.supplyCaps[PT_USDe_25SEP2025        ] = 100_000_000;
-        cluster.supplyCaps[PT_sUSDe_31JULY2025      ] = 40_000_000;
-=======
-        cluster.supplyCaps[PT_USDe_31JUL2025        ] = 0;
-        cluster.supplyCaps[PT_USDe_25SEP2025        ] = 80_000_000;
         cluster.supplyCaps[PT_sUSDe_31JULY2025      ] = 0;
->>>>>>> 203e3681
         cluster.supplyCaps[PT_sUSDe_25SEP2025       ] = 40_000_000;
         cluster.supplyCaps[PT_eUSDe_14AUG2025       ] = 0;
         cluster.supplyCaps[PT_cUSDO_20NOV2025       ] = 120_000_000;
