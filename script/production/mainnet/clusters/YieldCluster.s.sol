--- conflicted
+++ resolved
@@ -132,18 +132,12 @@
         cluster.oracleProviders[PT_eUSDe_29MAY2025       ] = "CrossAdapter=PendleUniversalOracle+PythOracle";
         cluster.oracleProviders[PT_eUSDe_14AUG2025       ] = "0x29e1163590eb05c84747ede225a11ce555b36ce8";
         cluster.oracleProviders[PT_cUSDO_19JUN2025       ] = "CrossAdapter=PendleUniversalOracle+FixedRateOracle";
-<<<<<<< HEAD
         cluster.oracleProviders[PT_cUSDO_20NOV2025       ] = "0x673222872a407775feab95a7a98f930a2cec53f4"; //"CrossAdapter=PendleUniversalOracle+FixedRateOracle";
-        cluster.oracleProviders[PT_syrupUSDC_28AUG2025   ] = "0xee307d24a721f418a57a494a85c29a0e81f430a2"; //"CrossAdapter=PendleUniversalOracle+PythOracle";
-        cluster.oracleProviders[PT_USDS_14AUG2025        ] = "0x92d8b31f5bcb01134a8ba7c7fd8277e30e37b570"; //"CrossAdapter=PendleUniversalOracle+PythOracle";
+        cluster.oracleProviders[PT_syrupUSDC_28AUG2025   ] = "0xe635E116D38ED5db736E620dD5c839a9A119f3F5"; //"CrossAdapter=PendleUniversalOracle+PythOracle";
+        cluster.oracleProviders[PT_USDS_14AUG2025        ] = "0x011088B8725eef48cAdFf5fb290E186B2AEd83f5"; //"CrossAdapter=PendleUniversalOracle+PythOracle";
         
         
         cluster.oracleProviders[sBUIDL                   ] = "ExternalVault|";
-=======
-        cluster.oracleProviders[PT_cUSDO_20NOV2025       ] = "0x673222872a407775feab95a7a98f930a2cec53f4";
-        cluster.oracleProviders[PT_syrupUSDC_28AUG2025   ] = "0xe635E116D38ED5db736E620dD5c839a9A119f3F5";
-        cluster.oracleProviders[PT_USDS_14AUG2025        ] = "0x011088B8725eef48cAdFf5fb290E186B2AEd83f5";
->>>>>>> 75663ab4
 
         // define supply caps here. 0 means no supply can occur, type(uint256).max means no cap defined hence max amount
         cluster.supplyCaps[USDC                     ] = 300_000_000;
@@ -331,16 +325,10 @@
         // double check the order of collaterals against the order of externalVaults in the addresses file
         cluster.externalLTVs = [
         //                                 0                1       2       3       4       5       6       7       8       9       10      11      12      13      14      15      16      17      18      19      20      21      22      23      24      25      26      27      28      29      30      31      32      33      34      35
-<<<<<<< HEAD
-        //                                 USDC             USDT    PYUSD   rlUSD   wM      USDS    sUSDS   DAI     sDAI    USD0    USD0++  USDe    eUSDe   sUSDe   USDtb   rUSD    srUSD syrupUSDC mBASIS  mEDGE   mMEV    PT_USD0PlusPlus_26JUN2025 PT_sUSDe_29MAY2025 PT_sUSDe_31JULY2025 PT_eUSDe_29MAY2025 PT_eUSDe_14AUG2025 PT_cUSDO_19JUN2025 PT_cUSDO_20NOV2025 PT_syrupUSDC_28AUG2025 PT_USDS_14AUG2025
-        /* 0  Prime USDC                */ [uint16(0.93e4), 0.93e4, 0.93e4, 0.93e4, 0.93e4, 0.93e4, 0.93e4, 0.93e4, 0.93e4, 0.93e4, 0.00e4, 0.93e4, 0.00e4, 0.93e4, 0.00e4, 0.00e4, 0.00e4, 0.00e4, 0.00e4, 0.00e4, 0.00e4, 0.00e4, 0.00e4, 0.00e4, 0.00e4, 0.00e4, 0.00e4, 0.00e4, 0.00e4, 0.00e4],
-        /* 1  Prime USDT                */ [uint16(0.93e4), 0.93e4, 0.93e4, 0.93e4, 0.93e4, 0.93e4, 0.93e4, 0.93e4, 0.93e4, 0.93e4, 0.00e4, 0.93e4, 0.00e4, 0.93e4, 0.00e4, 0.00e4, 0.00e4, 0.00e4, 0.00e4, 0.00e4, 0.00e4, 0.00e4, 0.00e4, 0.00e4, 0.00e4, 0.00e4, 0.00e4, 0.00e4, 0.00e4, 0.00e4],
-        /* 2  RWA sBUIDL                */ [uint16(0.95e4), 0.95e4, 0.95e4, 0.95e4, 0.00e4, 0.95e4, 0.00e4, 0.95e4, 0.00e4, 0.95e4, 0.00e4, 0.95e4, 0.00e4, 0.00e4, 0.95e4, 0.00e4, 0.00e4, 0.00e4, 0.00e4, 0.00e4, 0.00e4, 0.00e4, 0.00e4, 0.00e4, 0.00e4, 0.00e4, 0.00e4, 0.00e4, 0.00e4, 0.00e4]
-=======
         //                                 USDC             USDT    PYUSD   rlUSD   wM      USDS    sUSDS   DAI     sDAI    USD0    USD0++  USDe    eUSDe   sUSDe   USDtb   rUSD    srUSD syrupUSDC mBASIS  mEDGE   mMEV    PT_USD0PlusPlus_26JUN2025 PT_sUSDe_29MAY2025 PT_USDe_31JUL2025 PT_sUSDe_31JULY2025 PT_eUSDe_29MAY2025 PT_eUSDe_14AUG2025 PT_cUSDO_19JUN2025 PT_cUSDO_20NOV2025 PT_syrupUSDC_28AUG2025 PT_USDS_14AUG2025
         /* 0  Prime USDC                */ [uint16(0.93e4), 0.93e4, 0.93e4, 0.93e4, 0.93e4, 0.93e4, 0.93e4, 0.93e4, 0.93e4, 0.93e4, 0.00e4, 0.93e4, 0.00e4, 0.93e4, 0.00e4, 0.00e4, 0.00e4, 0.00e4, 0.00e4, 0.00e4, 0.00e4, 0.00e4, 0.00e4, 0.00e4, 0.00e4, 0.00e4, 0.00e4, 0.00e4, 0.00e4, 0.00e4, 0.00e4],
-        /* 1  Prime USDT                */ [uint16(0.93e4), 0.93e4, 0.93e4, 0.93e4, 0.93e4, 0.93e4, 0.93e4, 0.93e4, 0.93e4, 0.93e4, 0.00e4, 0.93e4, 0.00e4, 0.93e4, 0.00e4, 0.00e4, 0.00e4, 0.00e4, 0.00e4, 0.00e4, 0.00e4, 0.00e4, 0.00e4, 0.00e4, 0.00e4, 0.00e4, 0.00e4, 0.00e4, 0.00e4, 0.00e4, 0.00e4]
->>>>>>> 75663ab4
+        /* 1  Prime USDT                */ [uint16(0.93e4), 0.93e4, 0.93e4, 0.93e4, 0.93e4, 0.93e4, 0.93e4, 0.93e4, 0.93e4, 0.93e4, 0.00e4, 0.93e4, 0.00e4, 0.93e4, 0.00e4, 0.00e4, 0.00e4, 0.00e4, 0.00e4, 0.00e4, 0.00e4, 0.00e4, 0.00e4, 0.00e4, 0.00e4, 0.00e4, 0.00e4, 0.00e4, 0.00e4, 0.00e4, 0.00e4],
+        /* 2  RWA sBUIDL                */ [uint16(0.95e4), 0.95e4, 0.95e4, 0.95e4, 0.00e4, 0.95e4, 0.00e4, 0.95e4, 0.00e4, 0.95e4, 0.00e4, 0.95e4, 0.00e4, 0.00e4, 0.95e4, 0.00e4, 0.00e4, 0.00e4, 0.00e4, 0.00e4, 0.00e4, 0.00e4, 0.00e4, 0.00e4, 0.00e4, 0.00e4, 0.00e4, 0.00e4, 0.00e4, 0.00e4, 0.00e4]
         ];
     }
 
