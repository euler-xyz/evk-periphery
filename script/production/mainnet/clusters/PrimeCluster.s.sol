// SPDX-License-Identifier: GPL-2.0-or-later

pragma solidity ^0.8.0;

import {Ownable} from "openzeppelin-contracts/access/Ownable.sol";
import {ManageCluster} from "./ManageCluster.s.sol";
import {OracleVerifier} from "../../../utils/SanityCheckOracle.s.sol";

contract Cluster is ManageCluster {
    function defineCluster() internal override {
        // define the path to the cluster addresses file here
        cluster.clusterAddressesPath = "/script/production/mainnet/clusters/PrimeCluster.json";

        // do not change the order of the assets in the .assets array. if done, it must be reflected in other the other arrays the ltvs matrix.
        // if more than one vauls has to be deployed for the same asset, it can be added in the array as many times as needed.
        // note however, that mappings may need reworking as they always use asset address as key.
        cluster.assets = [
            WETH,
            wstETH,
            cbETH,
            weETH,
            ezETH,
            RETH,
            mETH,
            rsETH,
            ETHx,
            tETH,
            USDC,
            USDT,
            wM,
            USDS,
            sUSDS,
            USDtb,
            rlUSD,
            USDe,
            sUSDe,
            syrupUSDC,
            WBTC,
            cbBTC,
            LBTC
        ];
    }

    function configureCluster() internal override {
        // define the governors here
        cluster.oracleRoutersGovernor = governorAddresses.accessControlEmergencyGovernor;
        cluster.vaultsGovernor = governorAddresses.accessControlEmergencyGovernor;

        // define unit of account here
        cluster.unitOfAccount = USD;

        // define fee receiver here and interest fee here. if needed to be defined per asset, populate the feeReceiverOverride and interestFeeOverride mappings
        cluster.feeReceiver = address(0);
        cluster.interestFee = 0.1e4;

        cluster.interestFeeOverride[WETH] = 0;
        cluster.interestFeeOverride[USDC] = 0;
        cluster.interestFeeOverride[USDT] = 0;

        // define max liquidation discount here. if needed to be defined per asset, populate the maxLiquidationDiscountOverride mapping
        cluster.maxLiquidationDiscount = 0.15e4;

        // define liquidation cool off time here. if needed to be defined per asset, populate the liquidationCoolOffTimeOverride mapping
        cluster.liquidationCoolOffTime = 1;

        // define hook target and hooked ops here. if needed to be defined per asset, populate the hookTargetOverride and hookedOpsOverride mappings
        cluster.hookTarget = address(0);
        cluster.hookedOps = 0;

        // define config flags here. if needed to be defined per asset, populate the configFlagsOverride mapping
        cluster.configFlags = 0;

        // define oracle providers here. 
        // adapter names can be found in the relevant adapter contract (as returned by the `name` function).
        // for cross adapters, use the following format: "CrossAdapter=<adapterName1>+<adapterName2>".
        // although Redstone Classic oracles reuse the ChainlinkOracle contract and returns "ChainlinkOracle" name, 
        // they should be referred to as "RedstoneClassicOracle".
        // in case the asset is an ERC4626 vault itself (i.e. sUSDS) and is recognized as a valid external vault as per 
        // External Vaults Registry, the string should be preceeded by "ExternalVault|" prefix. this is in order to resolve 
        // the asset (vault) in the oracle router.
        // in case the adapter is not present in the Adapter Registry, the adapter address can be passed instead in form of a string.
<<<<<<< HEAD
        cluster.oracleProviders[WETH   ] = "ChainlinkOracle";
        cluster.oracleProviders[wstETH ] = "CrossAdapter=LidoFundamentalOracle+ChainlinkOracle";
        cluster.oracleProviders[cbETH  ] = "CrossAdapter=RateProviderOracle+ChainlinkOracle";
        cluster.oracleProviders[weETH  ] = "CrossAdapter=RateProviderOracle+ChainlinkOracle";
        cluster.oracleProviders[ezETH  ] = "CrossAdapter=RateProviderOracle+ChainlinkOracle";
        cluster.oracleProviders[RETH   ] = "CrossAdapter=RateProviderOracle+ChainlinkOracle";
        cluster.oracleProviders[mETH   ] = "CrossAdapter=PythOracle+ChainlinkOracle";
        cluster.oracleProviders[rsETH  ] = "CrossAdapter=RateProviderOracle+ChainlinkOracle";
        cluster.oracleProviders[ETHx   ] = "CrossAdapter=RateProviderOracle+ChainlinkOracle";
        cluster.oracleProviders[tETH   ] = "0x74b77011c244bd7edff34e4cbf23fe41defa313d";
        cluster.oracleProviders[USDC   ] = "ChainlinkOracle";
        cluster.oracleProviders[USDT   ] = "ChainlinkOracle";
        cluster.oracleProviders[wM     ] = "FixedRateOracle";
        cluster.oracleProviders[USDS   ] = "ChainlinkOracle";
        cluster.oracleProviders[sUSDS  ] = "ExternalVault|ChainlinkOracle";
        cluster.oracleProviders[USDtb  ] = "FixedRateOracle";
        cluster.oracleProviders[rlUSD  ] = "FixedRateOracle";
        cluster.oracleProviders[USDe   ] = "0x8211B9ae40b06d3Db0215E520F232184Af355378";
        cluster.oracleProviders[sUSDe  ] = "ExternalVault|0x8211B9ae40b06d3Db0215E520F232184Af355378";
        cluster.oracleProviders[WBTC   ] = "0x8e8cfcbe490da27032a6edacb6a8436be904cd4e"; // "CrossAdapter=FixedRateOracle+ChainlinkOracle";
        cluster.oracleProviders[cbBTC  ] = "0xd0156a894f2d14b127a8c37360d6879891f62efa"; // "CrossAdapter=FixedRateOracle+ChainlinkOracle";
        cluster.oracleProviders[LBTC   ] = "CrossAdapter=ChainlinkOracle+ChainlinkOracle";
        
        cluster.oracleProviders[sBUIDL ] = "ExternalVault|0x1CF7192cF739675186653D453828C0A670ed5Cd9";
=======
        cluster.oracleProviders[WETH     ] = "ChainlinkOracle";
        cluster.oracleProviders[wstETH   ] = "CrossAdapter=LidoFundamentalOracle+ChainlinkOracle";
        cluster.oracleProviders[cbETH    ] = "CrossAdapter=RateProviderOracle+ChainlinkOracle";
        cluster.oracleProviders[weETH    ] = "CrossAdapter=RateProviderOracle+ChainlinkOracle";
        cluster.oracleProviders[ezETH    ] = "CrossAdapter=RateProviderOracle+ChainlinkOracle";
        cluster.oracleProviders[RETH     ] = "CrossAdapter=RateProviderOracle+ChainlinkOracle";
        cluster.oracleProviders[mETH     ] = "CrossAdapter=PythOracle+ChainlinkOracle";
        cluster.oracleProviders[rsETH    ] = "CrossAdapter=RateProviderOracle+ChainlinkOracle";
        cluster.oracleProviders[ETHx     ] = "CrossAdapter=RateProviderOracle+ChainlinkOracle";
        cluster.oracleProviders[tETH     ] = "0x74b77011c244bd7edff34e4cbf23fe41defa313d";
        cluster.oracleProviders[USDC     ] = "ChainlinkOracle";
        cluster.oracleProviders[USDT     ] = "ChainlinkOracle";
        cluster.oracleProviders[wM       ] = "FixedRateOracle";
        cluster.oracleProviders[USDS     ] = "ChainlinkOracle";
        cluster.oracleProviders[sUSDS    ] = "ExternalVault|ChainlinkOracle";
        cluster.oracleProviders[USDtb    ] = "FixedRateOracle";
        cluster.oracleProviders[rlUSD    ] = "FixedRateOracle";
        cluster.oracleProviders[USDe     ] = "0x8211B9ae40b06d3Db0215E520F232184Af355378";
        cluster.oracleProviders[sUSDe    ] = "ExternalVault|0x8211B9ae40b06d3Db0215E520F232184Af355378";
        cluster.oracleProviders[syrupUSDC] = "ExternalVault|ChainlinkOracle";
        cluster.oracleProviders[WBTC     ] = "0x8e8cfcbe490da27032a6edacb6a8436be904cd4e"; // "CrossAdapter=FixedRateOracle+ChainlinkOracle";
        cluster.oracleProviders[cbBTC    ] = "0xd0156a894f2d14b127a8c37360d6879891f62efa"; // "CrossAdapter=FixedRateOracle+ChainlinkOracle";
        cluster.oracleProviders[LBTC     ] = "CrossAdapter=ChainlinkOracle+ChainlinkOracle";
>>>>>>> 5c667a0d

        // define supply caps here. 0 means no supply can occur, type(uint256).max means no cap defined hence max amount
        cluster.supplyCaps[WETH       ] = 100_000;
        cluster.supplyCaps[wstETH     ] = 12_500;
        cluster.supplyCaps[cbETH      ] = 6_250;
        cluster.supplyCaps[weETH      ] = 18_000;
        cluster.supplyCaps[ezETH      ] = 13_000;
        cluster.supplyCaps[RETH       ] = 3_130;
        cluster.supplyCaps[mETH       ] = 6_250;
        cluster.supplyCaps[rsETH      ] = 36_000;
        cluster.supplyCaps[ETHx       ] = 2_500;
        cluster.supplyCaps[tETH       ] = 18_000;
        cluster.supplyCaps[USDC       ] = 75_000_000;
        cluster.supplyCaps[USDT       ] = 50_000_000;
        cluster.supplyCaps[wM         ] = 5_000_000;
        cluster.supplyCaps[USDS       ] = 5_000_000;
        cluster.supplyCaps[sUSDS      ] = 4_000_000;
        cluster.supplyCaps[USDtb      ] = 20_000_000;
        cluster.supplyCaps[rlUSD      ] = 25_000_000;
        cluster.supplyCaps[USDe       ] = 25_000_000;
        cluster.supplyCaps[sUSDe      ] = 8_000_000;
        cluster.supplyCaps[syrupUSDC  ] = 20_000_000;
        cluster.supplyCaps[WBTC       ] = 600;
        cluster.supplyCaps[cbBTC      ] = 500;
        cluster.supplyCaps[LBTC       ] = 600;

        // define borrow caps here. 0 means no borrow can occur, type(uint256).max means no cap defined hence max amount
        cluster.borrowCaps[WETH       ] = 90_000;
        cluster.borrowCaps[wstETH     ] = 5_000;
        cluster.borrowCaps[cbETH      ] = 2_500;
        cluster.borrowCaps[weETH      ] = 4_500;
        cluster.borrowCaps[ezETH      ] = 3_120;
        cluster.borrowCaps[RETH       ] = 1_250;
        cluster.borrowCaps[mETH       ] = 0;
        cluster.borrowCaps[rsETH      ] = 9_000;
        cluster.borrowCaps[ETHx       ] = 0;
        cluster.borrowCaps[tETH       ] = 3_000;
        cluster.borrowCaps[USDC       ] = 67_500_000;
        cluster.borrowCaps[USDT       ] = 45_000_000;
        cluster.borrowCaps[wM         ] = 4_500_000;
        cluster.borrowCaps[USDS       ] = 4_500_000;
        cluster.borrowCaps[sUSDS      ] = 1_600_000;
        cluster.borrowCaps[USDtb      ] = 18_000_000;
        cluster.borrowCaps[rlUSD      ] = 23_000_000;
        cluster.borrowCaps[USDe       ] = 22_500_000;
        cluster.borrowCaps[sUSDe      ] = type(uint256).max;
        cluster.borrowCaps[syrupUSDC  ] = type(uint256).max;
        cluster.borrowCaps[WBTC       ] = 510;
        cluster.borrowCaps[cbBTC      ] = 425;
        cluster.borrowCaps[LBTC       ] = 150;

        // define IRM classes here and assign them to the assets
        {
            // Base=0.00% APY,  Kink(90.00%)=2.60% APY  Max=40.00% APY
            uint256[4] memory irmETH       = [uint256(0), uint256(210421597),  uint256(22931495218), uint256(3865470566)];

            // Base=0% APY,  Kink(85.00%)=0.50% APY  Max=80.00% APY
            uint256[4] memory irmWSTETH    = [uint256(0), uint256(43292497), uint256(28666371159), uint256(3650722201)];

            // Base=0% APY,  Kink(85%)=1.00% APY  Max=100.00% APY
            uint256[4] memory irmBTC       = [uint256(0), uint256(86370144),  uint256(33604673898), uint256(3650722201)];

            // Base=0% APY,  Kink(40%)=4.60% APY  Max=145.96% APY
            uint256[4] memory irmETH_LST   = [uint256(0), uint256(829546015),  uint256(10514117840), uint256(1717986918)];

            // Base=0% APY,  Kink(25%)=4.60% APY  Max=848.77% APY
            uint256[4] memory irmETH_LRT   = [uint256(0), uint256(1327273625), uint256(21691866441), uint256(1073741824)];

            // Base=0.00% APY,  Kink(90.00%)=5.50% APY  Max=40.00% APY
            uint256[4] memory irmUSD_1     = [uint256(0), uint256(438921808),  uint256(20874993316), uint256(3865470566)];
            
            // Base=0% APY,  Kink(40%)=2.79% APY  Max=145.96% APY
            uint256[4] memory irmRWA_YLD_1 = [uint256(0), uint256(507574932),  uint256(10728765229), uint256(1717986918)];

            // Base=0% APY,  Kink(85%)=0.60% APY  Max=100.00% APY
            uint256[4] memory irmCBBTC     = [uint256(0), uint256(51925146),  uint256(33799862224), uint256(3650722201)];

            // Base=0% APY,  Kink(25%)=2.50% APY  Max=100.00% APY
            uint256[4] memory irmLBTC      = [uint256(0), uint256(728739169),  uint256(6575907893), uint256(1073741824)];

            cluster.kinkIRMParams[WETH   ] = irmETH;
            cluster.kinkIRMParams[wstETH ] = irmWSTETH;
            cluster.kinkIRMParams[cbETH  ] = irmETH_LST;
            cluster.kinkIRMParams[weETH  ] = irmETH_LRT;
            cluster.kinkIRMParams[ezETH  ] = irmETH_LRT;
            cluster.kinkIRMParams[RETH   ] = irmETH_LST;
            cluster.kinkIRMParams[mETH   ] = irmETH_LST;
            cluster.kinkIRMParams[rsETH  ] = irmETH_LRT;
            cluster.kinkIRMParams[ETHx   ] = irmETH_LST;
            cluster.kinkIRMParams[tETH   ] = irmETH_LRT;
            cluster.kinkIRMParams[USDC   ] = irmUSD_1;
            cluster.kinkIRMParams[USDT   ] = irmUSD_1;
            cluster.kinkIRMParams[wM     ] = irmUSD_1;
            cluster.kinkIRMParams[USDS   ] = irmUSD_1;
            cluster.kinkIRMParams[sUSDS  ] = irmRWA_YLD_1;
            cluster.kinkIRMParams[USDtb  ] = irmUSD_1;
            cluster.kinkIRMParams[rlUSD  ] = irmUSD_1;
            cluster.kinkIRMParams[USDe   ] = irmUSD_1;
            cluster.kinkIRMParams[WBTC   ] = irmBTC;
            cluster.kinkIRMParams[cbBTC  ] = irmCBBTC;
            cluster.kinkIRMParams[LBTC   ] = irmLBTC;
        }

        // define the ramp duration to be used, in case the liquidation LTVs have to be ramped down
        cluster.rampDuration = 30 days;

        // define the spread between borrow and liquidation ltv
        cluster.spreadLTV = 0.02e4;
    
        // define ltv values here. columns are liability vaults, rows are collateral vaults
        cluster.ltvs = [
        //                0               1       2       3       4       5       6       7       8       9       10      11      12      13      14      15      16      17      18      19      20      21      22      23
        //                WETH            wstETH  cbETH   weETH   ezETH   RETH    mETH    rsETH   ETHx    tETH    USDC    USDT    wM      USDS    sUSDS   USDtb   rlUSD   USDe    sUSDe syrupUSDC WBTC    cbBTC   LBTC    
        /* 0  WETH    */ [uint16(0.00e4), 0.93e4, 0.93e4, 0.93e4, 0.93e4, 0.93e4, 0.00e4, 0.93e4, 0.00e4, 0.93e4, 0.85e4, 0.85e4, 0.85e4, 0.85e4, 0.00e4, 0.85e4, 0.85e4, 0.83e4, 0.00e4, 0.00e4, 0.73e4, 0.78e4, 0.78e4],
        /* 1  wstETH  */ [uint16(0.95e4), 0.00e4, 0.93e4, 0.93e4, 0.93e4, 0.93e4, 0.00e4, 0.93e4, 0.00e4, 0.93e4, 0.83e4, 0.83e4, 0.83e4, 0.83e4, 0.00e4, 0.87e4, 0.87e4, 0.81e4, 0.00e4, 0.00e4, 0.72e4, 0.77e4, 0.77e4],
        /* 2  cbETH   */ [uint16(0.93e4), 0.93e4, 0.00e4, 0.92e4, 0.93e4, 0.93e4, 0.00e4, 0.93e4, 0.00e4, 0.93e4, 0.80e4, 0.80e4, 0.80e4, 0.80e4, 0.00e4, 0.80e4, 0.80e4, 0.78e4, 0.00e4, 0.00e4, 0.70e4, 0.75e4, 0.75e4],
        /* 3  weETH   */ [uint16(0.93e4), 0.93e4, 0.93e4, 0.00e4, 0.93e4, 0.93e4, 0.00e4, 0.93e4, 0.00e4, 0.93e4, 0.80e4, 0.80e4, 0.80e4, 0.80e4, 0.00e4, 0.80e4, 0.80e4, 0.78e4, 0.00e4, 0.00e4, 0.70e4, 0.75e4, 0.75e4],
        /* 4  ezETH   */ [uint16(0.93e4), 0.90e4, 0.90e4, 0.90e4, 0.00e4, 0.90e4, 0.00e4, 0.90e4, 0.00e4, 0.90e4, 0.77e4, 0.77e4, 0.77e4, 0.77e4, 0.00e4, 0.77e4, 0.77e4, 0.75e4, 0.00e4, 0.00e4, 0.67e4, 0.72e4, 0.72e4],
        /* 5  RETH    */ [uint16(0.95e4), 0.90e4, 0.90e4, 0.90e4, 0.90e4, 0.00e4, 0.00e4, 0.90e4, 0.00e4, 0.90e4, 0.77e4, 0.77e4, 0.77e4, 0.77e4, 0.00e4, 0.77e4, 0.77e4, 0.75e4, 0.00e4, 0.00e4, 0.67e4, 0.72e4, 0.72e4],
        /* 6  mETH    */ [uint16(0.00e4), 0.00e4, 0.00e4, 0.00e4, 0.00e4, 0.00e4, 0.00e4, 0.00e4, 0.00e4, 0.00e4, 0.00e4, 0.00e4, 0.00e4, 0.00e4, 0.00e4, 0.00e4, 0.00e4, 0.00e4, 0.00e4, 0.00e4, 0.00e4, 0.00e4, 0.00e4],
        /* 7  rsETH   */ [uint16(0.93e4), 0.90e4, 0.90e4, 0.90e4, 0.90e4, 0.90e4, 0.00e4, 0.00e4, 0.00e4, 0.90e4, 0.77e4, 0.77e4, 0.77e4, 0.77e4, 0.00e4, 0.77e4, 0.77e4, 0.75e4, 0.00e4, 0.00e4, 0.67e4, 0.72e4, 0.72e4],
        /* 8  ETHx    */ [uint16(0.00e4), 0.00e4, 0.00e4, 0.00e4, 0.00e4, 0.00e4, 0.00e4, 0.00e4, 0.00e4, 0.00e4, 0.00e4, 0.00e4, 0.00e4, 0.00e4, 0.00e4, 0.00e4, 0.00e4, 0.00e4, 0.00e4, 0.00e4, 0.00e4, 0.00e4, 0.00e4],
        /* 9  tETH    */ [uint16(0.93e4), 0.93e4, 0.90e4, 0.90e4, 0.90e4, 0.90e4, 0.00e4, 0.90e4, 0.00e4, 0.00e4, 0.77e4, 0.77e4, 0.77e4, 0.77e4, 0.00e4, 0.77e4, 0.77e4, 0.75e4, 0.00e4, 0.00e4, 0.67e4, 0.72e4, 0.72e4],
        /* 10 USDC    */ [uint16(0.87e4), 0.83e4, 0.80e4, 0.80e4, 0.80e4, 0.80e4, 0.00e4, 0.80e4, 0.00e4, 0.80e4, 0.00e4, 0.95e4, 0.95e4, 0.95e4, 0.00e4, 0.95e4, 0.95e4, 0.93e4, 0.00e4, 0.00e4, 0.82e4, 0.80e4, 0.80e4],
        /* 11 USDT    */ [uint16(0.87e4), 0.83e4, 0.80e4, 0.80e4, 0.80e4, 0.80e4, 0.00e4, 0.80e4, 0.00e4, 0.80e4, 0.95e4, 0.00e4, 0.95e4, 0.95e4, 0.00e4, 0.95e4, 0.95e4, 0.93e4, 0.00e4, 0.00e4, 0.82e4, 0.80e4, 0.80e4],
        /* 12 wM      */ [uint16(0.75e4), 0.73e4, 0.70e4, 0.70e4, 0.70e4, 0.70e4, 0.00e4, 0.70e4, 0.00e4, 0.70e4, 0.90e4, 0.90e4, 0.00e4, 0.90e4, 0.00e4, 0.90e4, 0.00e4, 0.88e4, 0.00e4, 0.00e4, 0.60e4, 0.65e4, 0.65e4],
        /* 13 USDS    */ [uint16(0.75e4), 0.73e4, 0.70e4, 0.70e4, 0.70e4, 0.70e4, 0.00e4, 0.70e4, 0.00e4, 0.70e4, 0.94e4, 0.94e4, 0.94e4, 0.00e4, 0.00e4, 0.94e4, 0.94e4, 0.93e4, 0.00e4, 0.00e4, 0.75e4, 0.80e4, 0.80e4],
        /* 14 sUSDS   */ [uint16(0.00e4), 0.00e4, 0.00e4, 0.00e4, 0.00e4, 0.00e4, 0.00e4, 0.00e4, 0.00e4, 0.00e4, 0.94e4, 0.94e4, 0.94e4, 0.94e4, 0.00e4, 0.00e4, 0.00e4, 0.92e4, 0.00e4, 0.00e4, 0.00e4, 0.00e4, 0.00e4],
        /* 15 USDtb   */ [uint16(0.87e4), 0.83e4, 0.80e4, 0.80e4, 0.80e4, 0.80e4, 0.00e4, 0.80e4, 0.00e4, 0.80e4, 0.95e4, 0.95e4, 0.95e4, 0.95e4, 0.00e4, 0.00e4, 0.94e4, 0.93e4, 0.00e4, 0.00e4, 0.82e4, 0.80e4, 0.80e4],
        /* 16 rlUSD   */ [uint16(0.87e4), 0.83e4, 0.80e4, 0.80e4, 0.80e4, 0.80e4, 0.00e4, 0.80e4, 0.00e4, 0.80e4, 0.95e4, 0.95e4, 0.00e4, 0.95e4, 0.00e4, 0.95e4, 0.00e4, 0.93e4, 0.00e4, 0.00e4, 0.82e4, 0.80e4, 0.80e4],
        /* 17 USDe    */ [uint16(0.73e4), 0.71e4, 0.68e4, 0.68e4, 0.68e4, 0.68e4, 0.00e4, 0.68e4, 0.00e4, 0.68e4, 0.92e4, 0.92e4, 0.92e4, 0.92e4, 0.00e4, 0.92e4, 0.92e4, 0.00e4, 0.00e4, 0.00e4, 0.73e4, 0.78e4, 0.78e4],
        /* 18 sUSDe   */ [uint16(0.00e4), 0.00e4, 0.00e4, 0.00e4, 0.00e4, 0.00e4, 0.00e4, 0.00e4, 0.00e4, 0.00e4, 0.92e4, 0.92e4, 0.00e4, 0.92e4, 0.00e4, 0.00e4, 0.00e4, 0.92e4, 0.00e4, 0.00e4, 0.00e4, 0.00e4, 0.00e4],
        /* 19syrupUSDC*/ [uint16(0.80e4), 0.78e4, 0.75e4, 0.75e4, 0.72e4, 0.72e4, 0.00e4, 0.72e4, 0.00e4, 0.72e4, 0.90e4, 0.90e4, 0.85e4, 0.89e4, 0.00e4, 0.90e4, 0.90e4, 0.87e4, 0.00e4, 0.00e4, 0.81e4, 0.81e4, 0.79e4],
        /* 20 WBTC    */ [uint16(0.82e4), 0.80e4, 0.80e4, 0.77e4, 0.77e4, 0.80e4, 0.00e4, 0.77e4, 0.00e4, 0.77e4, 0.86e4, 0.86e4, 0.86e4, 0.86e4, 0.00e4, 0.86e4, 0.86e4, 0.84e4, 0.00e4, 0.00e4, 0.00e4, 0.90e4, 0.90e4],
        /* 21 cbBTC   */ [uint16(0.82e4), 0.80e4, 0.80e4, 0.77e4, 0.77e4, 0.80e4, 0.00e4, 0.77e4, 0.00e4, 0.77e4, 0.86e4, 0.86e4, 0.86e4, 0.86e4, 0.00e4, 0.86e4, 0.86e4, 0.84e4, 0.00e4, 0.00e4, 0.90e4, 0.00e4, 0.90e4],
        /* 22 LBTC    */ [uint16(0.80e4), 0.78e4, 0.78e4, 0.75e4, 0.75e4, 0.78e4, 0.00e4, 0.75e4, 0.00e4, 0.75e4, 0.84e4, 0.84e4, 0.84e4, 0.84e4, 0.00e4, 0.84e4, 0.84e4, 0.82e4, 0.00e4, 0.00e4, 0.90e4, 0.90e4, 0.00e4]
        ];

        // define external ltvs here. columns are liability vaults, rows are collateral vaults. 
        // double check the order of collaterals against the order of externalVaults in the addresses file
        cluster.externalLTVs = [
        //                       0               1       2       3       4       5       6       7       8       9       10      11      12      13      14      15      16      17      18      19      20      21      22      23
<<<<<<< HEAD
        //                       WETH            wstETH  cbETH   weETH   ezETH   RETH    mETH    rsETH   ETHx    tETH    USDC    USDT    wM      USDS    sUSDS   USDtb   rlUSD   USDe    sUSDe   WBTC    cbBTC   LBTC    
        /* 1  Escrow wstETH  */ [uint16(0.95e4), 0.00e4, 0.00e4, 0.00e4, 0.00e4, 0.00e4, 0.00e4, 0.00e4, 0.00e4, 0.00e4, 0.87e4, 0.00e4, 0.00e4, 0.00e4, 0.00e4, 0.00e4, 0.00e4, 0.00e4, 0.00e4, 0.00e4, 0.00e4, 0.00e4],
        /* 2  Escrow sUSDS   */ [uint16(0.00e4), 0.00e4, 0.00e4, 0.00e4, 0.00e4, 0.00e4, 0.00e4, 0.00e4, 0.00e4, 0.00e4, 0.94e4, 0.00e4, 0.00e4, 0.00e4, 0.00e4, 0.00e4, 0.00e4, 0.00e4, 0.00e4, 0.00e4, 0.00e4, 0.00e4],
        /* 3  RWA sBUIDL     */ [uint16(0.00e4), 0.00e4, 0.00e4, 0.00e4, 0.00e4, 0.00e4, 0.00e4, 0.00e4, 0.00e4, 0.00e4, 0.93e4, 0.93e4, 0.00e4, 0.93e4, 0.00e4, 0.93e4, 0.93e4, 0.00e4, 0.00e4, 0.00e4, 0.00e4, 0.00e4]
=======
        //                       WETH            wstETH  cbETH   weETH   ezETH   RETH    mETH    rsETH   ETHx    tETH    USDC    USDT    wM      USDS    sUSDS   USDtb   rlUSD   USDe    sUSDe syrupUSDC WBTC    cbBTC   LBTC    
        /* 1  Escrow wstETH  */ [uint16(0.95e4), 0.00e4, 0.00e4, 0.00e4, 0.00e4, 0.00e4, 0.00e4, 0.00e4, 0.00e4, 0.00e4, 0.87e4, 0.00e4, 0.00e4, 0.00e4, 0.00e4, 0.00e4, 0.00e4, 0.00e4, 0.00e4, 0.00e4, 0.00e4, 0.00e4, 0.00e4],
        /* 2  Escrow sUSDS   */ [uint16(0.00e4), 0.00e4, 0.00e4, 0.00e4, 0.00e4, 0.00e4, 0.00e4, 0.00e4, 0.00e4, 0.00e4, 0.94e4, 0.00e4, 0.00e4, 0.00e4, 0.00e4, 0.00e4, 0.00e4, 0.00e4, 0.00e4, 0.00e4, 0.00e4, 0.00e4, 0.00e4]
>>>>>>> 5c667a0d
        ];
    }

    function postOperations() internal view override {
        for (uint256 i = 0; i < cluster.vaults.length; ++i) {
            OracleVerifier.verifyOracleConfig(lensAddresses.oracleLens, cluster.vaults[i], false);
        }
    }
}<|MERGE_RESOLUTION|>--- conflicted
+++ resolved
@@ -79,32 +79,7 @@
         // External Vaults Registry, the string should be preceeded by "ExternalVault|" prefix. this is in order to resolve 
         // the asset (vault) in the oracle router.
         // in case the adapter is not present in the Adapter Registry, the adapter address can be passed instead in form of a string.
-<<<<<<< HEAD
-        cluster.oracleProviders[WETH   ] = "ChainlinkOracle";
-        cluster.oracleProviders[wstETH ] = "CrossAdapter=LidoFundamentalOracle+ChainlinkOracle";
-        cluster.oracleProviders[cbETH  ] = "CrossAdapter=RateProviderOracle+ChainlinkOracle";
-        cluster.oracleProviders[weETH  ] = "CrossAdapter=RateProviderOracle+ChainlinkOracle";
-        cluster.oracleProviders[ezETH  ] = "CrossAdapter=RateProviderOracle+ChainlinkOracle";
-        cluster.oracleProviders[RETH   ] = "CrossAdapter=RateProviderOracle+ChainlinkOracle";
-        cluster.oracleProviders[mETH   ] = "CrossAdapter=PythOracle+ChainlinkOracle";
-        cluster.oracleProviders[rsETH  ] = "CrossAdapter=RateProviderOracle+ChainlinkOracle";
-        cluster.oracleProviders[ETHx   ] = "CrossAdapter=RateProviderOracle+ChainlinkOracle";
-        cluster.oracleProviders[tETH   ] = "0x74b77011c244bd7edff34e4cbf23fe41defa313d";
-        cluster.oracleProviders[USDC   ] = "ChainlinkOracle";
-        cluster.oracleProviders[USDT   ] = "ChainlinkOracle";
-        cluster.oracleProviders[wM     ] = "FixedRateOracle";
-        cluster.oracleProviders[USDS   ] = "ChainlinkOracle";
-        cluster.oracleProviders[sUSDS  ] = "ExternalVault|ChainlinkOracle";
-        cluster.oracleProviders[USDtb  ] = "FixedRateOracle";
-        cluster.oracleProviders[rlUSD  ] = "FixedRateOracle";
-        cluster.oracleProviders[USDe   ] = "0x8211B9ae40b06d3Db0215E520F232184Af355378";
-        cluster.oracleProviders[sUSDe  ] = "ExternalVault|0x8211B9ae40b06d3Db0215E520F232184Af355378";
-        cluster.oracleProviders[WBTC   ] = "0x8e8cfcbe490da27032a6edacb6a8436be904cd4e"; // "CrossAdapter=FixedRateOracle+ChainlinkOracle";
-        cluster.oracleProviders[cbBTC  ] = "0xd0156a894f2d14b127a8c37360d6879891f62efa"; // "CrossAdapter=FixedRateOracle+ChainlinkOracle";
-        cluster.oracleProviders[LBTC   ] = "CrossAdapter=ChainlinkOracle+ChainlinkOracle";
-        
-        cluster.oracleProviders[sBUIDL ] = "ExternalVault|0x1CF7192cF739675186653D453828C0A670ed5Cd9";
-=======
+
         cluster.oracleProviders[WETH     ] = "ChainlinkOracle";
         cluster.oracleProviders[wstETH   ] = "CrossAdapter=LidoFundamentalOracle+ChainlinkOracle";
         cluster.oracleProviders[cbETH    ] = "CrossAdapter=RateProviderOracle+ChainlinkOracle";
@@ -128,7 +103,8 @@
         cluster.oracleProviders[WBTC     ] = "0x8e8cfcbe490da27032a6edacb6a8436be904cd4e"; // "CrossAdapter=FixedRateOracle+ChainlinkOracle";
         cluster.oracleProviders[cbBTC    ] = "0xd0156a894f2d14b127a8c37360d6879891f62efa"; // "CrossAdapter=FixedRateOracle+ChainlinkOracle";
         cluster.oracleProviders[LBTC     ] = "CrossAdapter=ChainlinkOracle+ChainlinkOracle";
->>>>>>> 5c667a0d
+        
+        cluster.oracleProviders[sBUIDL ] = "ExternalVault|0x1CF7192cF739675186653D453828C0A670ed5Cd9";
 
         // define supply caps here. 0 means no supply can occur, type(uint256).max means no cap defined hence max amount
         cluster.supplyCaps[WETH       ] = 100_000;
@@ -271,16 +247,10 @@
         // double check the order of collaterals against the order of externalVaults in the addresses file
         cluster.externalLTVs = [
         //                       0               1       2       3       4       5       6       7       8       9       10      11      12      13      14      15      16      17      18      19      20      21      22      23
-<<<<<<< HEAD
-        //                       WETH            wstETH  cbETH   weETH   ezETH   RETH    mETH    rsETH   ETHx    tETH    USDC    USDT    wM      USDS    sUSDS   USDtb   rlUSD   USDe    sUSDe   WBTC    cbBTC   LBTC    
-        /* 1  Escrow wstETH  */ [uint16(0.95e4), 0.00e4, 0.00e4, 0.00e4, 0.00e4, 0.00e4, 0.00e4, 0.00e4, 0.00e4, 0.00e4, 0.87e4, 0.00e4, 0.00e4, 0.00e4, 0.00e4, 0.00e4, 0.00e4, 0.00e4, 0.00e4, 0.00e4, 0.00e4, 0.00e4],
-        /* 2  Escrow sUSDS   */ [uint16(0.00e4), 0.00e4, 0.00e4, 0.00e4, 0.00e4, 0.00e4, 0.00e4, 0.00e4, 0.00e4, 0.00e4, 0.94e4, 0.00e4, 0.00e4, 0.00e4, 0.00e4, 0.00e4, 0.00e4, 0.00e4, 0.00e4, 0.00e4, 0.00e4, 0.00e4],
-        /* 3  RWA sBUIDL     */ [uint16(0.00e4), 0.00e4, 0.00e4, 0.00e4, 0.00e4, 0.00e4, 0.00e4, 0.00e4, 0.00e4, 0.00e4, 0.93e4, 0.93e4, 0.00e4, 0.93e4, 0.00e4, 0.93e4, 0.93e4, 0.00e4, 0.00e4, 0.00e4, 0.00e4, 0.00e4]
-=======
         //                       WETH            wstETH  cbETH   weETH   ezETH   RETH    mETH    rsETH   ETHx    tETH    USDC    USDT    wM      USDS    sUSDS   USDtb   rlUSD   USDe    sUSDe syrupUSDC WBTC    cbBTC   LBTC    
         /* 1  Escrow wstETH  */ [uint16(0.95e4), 0.00e4, 0.00e4, 0.00e4, 0.00e4, 0.00e4, 0.00e4, 0.00e4, 0.00e4, 0.00e4, 0.87e4, 0.00e4, 0.00e4, 0.00e4, 0.00e4, 0.00e4, 0.00e4, 0.00e4, 0.00e4, 0.00e4, 0.00e4, 0.00e4, 0.00e4],
-        /* 2  Escrow sUSDS   */ [uint16(0.00e4), 0.00e4, 0.00e4, 0.00e4, 0.00e4, 0.00e4, 0.00e4, 0.00e4, 0.00e4, 0.00e4, 0.94e4, 0.00e4, 0.00e4, 0.00e4, 0.00e4, 0.00e4, 0.00e4, 0.00e4, 0.00e4, 0.00e4, 0.00e4, 0.00e4, 0.00e4]
->>>>>>> 5c667a0d
+        /* 2  Escrow sUSDS   */ [uint16(0.00e4), 0.00e4, 0.00e4, 0.00e4, 0.00e4, 0.00e4, 0.00e4, 0.00e4, 0.00e4, 0.00e4, 0.94e4, 0.00e4, 0.00e4, 0.00e4, 0.00e4, 0.00e4, 0.00e4, 0.00e4, 0.00e4, 0.00e4, 0.00e4, 0.00e4, 0.00e4],
+        /* 3  RWA sBUIDL     */ [uint16(0.00e4), 0.00e4, 0.00e4, 0.00e4, 0.00e4, 0.00e4, 0.00e4, 0.00e4, 0.00e4, 0.00e4, 0.93e4, 0.93e4, 0.00e4, 0.93e4, 0.00e4, 0.93e4, 0.93e4, 0.00e4, 0.00e4, 0.00e4, 0.00e4, 0.00e4, 0.00e4]
         ];
     }
 
