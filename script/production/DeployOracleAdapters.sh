--- conflicted
+++ resolved
@@ -326,15 +326,11 @@
         entry="${baseSymbol},${quoteSymbol},${provider},${adapterName},${adapter},$base,$quote,${shouldWhitelist}"
 
         echo "Successfully deployed $adapterName: $adapter"
-<<<<<<< HEAD
-        echo "$baseSymbol,$quoteSymbol,$provider,$adapterName,$adapter,$base,$quote,$shouldWhitelist" >> "$oracleAdaptersAddresses"
-=======
         echo "$entry" >> "$oracleAdaptersAddresses"
 
         if [[ "$add_to_csv" == "y" ]]; then
             echo "$entry" >> "$csv_oracle_adapters_addresses_path"
         fi
->>>>>>> 1366623c
 
         mv "script/${jsonName}_input.json" "$deployment_dir/input/${jsonName}_${counter}.json"
         mv "script/${jsonName}_output.json" "$deployment_dir/output/${jsonName}_${counter}.json"
