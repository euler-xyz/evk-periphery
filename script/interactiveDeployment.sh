--- conflicted
+++ resolved
@@ -37,12 +37,8 @@
     exit 1
 fi
 
-<<<<<<< HEAD
-eulerEarnCompilerOptions="--optimize --optimizer-runs 400 --use 0.8.27 --out out-euler-earn"
-=======
 eulerEarnCompilerOptions="--via-ir --optimize --optimizer-runs 200 --use 0.8.26 --out out-euler-earn"
 eulerSwapCompilerOptions="--optimize --optimizer-runs 1000000 --use 0.8.27 --out out-euler-swap"
->>>>>>> 6f743f86
 
 while true; do
     echo ""
