--- conflicted
+++ resolved
@@ -1281,13 +1281,8 @@
                 read -p "Should deploy Euler Earn? (y/n) (default: n): " deploy_euler_earn
             fi
 
-<<<<<<< HEAD
-            if [ -z "$eulerSwapV2Factory" ] || [ "$eulerSwapV2Factory" == "$addressZero" ]; then
+            if [ -z "$eulerSwapV2Factory" ] || [ "$eulerSwapV2Factory" == "$addressZero" ] || [ "$eulerSwapV2Factory" == "null" ]; then
                 read -p "Should deploy EulerSwap V2? (y/n) (default: n): " deploy_euler_swap
-=======
-            if [ -z "$eulerSwapV1Factory" ] || [ "$eulerSwapV1Factory" == "$addressZero" ] || [ "$eulerSwapV1Factory" == "null" ]; then
-                read -p "Should deploy EulerSwap V1? (y/n) (default: n): " deploy_euler_swap_v1
->>>>>>> 96af6ff3
                 
                 if [ "$deploy_euler_swap" = "y" ]; then
                     read -p "Enter the Uniswap V4 Pool Manager address (default: address(0) or look up https://docs.uniswap.org/contracts/v4/deployments): " uniswap_pool_manager
@@ -1316,13 +1311,9 @@
             init_price=${init_price:-1000000000000000000}
             deploy_eul_oft=${deploy_eul_oft:-n}
             deploy_euler_earn=${deploy_euler_earn:-n}
-<<<<<<< HEAD
             deploy_euler_swap=${deploy_euler_swap:-n}
-=======
-            deploy_euler_swap_v1=${deploy_euler_swap_v1:-n}
             deploy_eusd=${deploy_eusd:-n}
             deploy_seusd=${deploy_seusd:-n}
->>>>>>> 96af6ff3
             uniswap_pool_manager=${uniswap_pool_manager:-$addressZero}
             euler_swap_fee_owner=${euler_swap_fee_owner:-$multisig_dao}
             euler_swap_fee_recipient_setter=${euler_swap_fee_recipient_setter:-$multisig_dao}
@@ -1332,11 +1323,7 @@
                 forge compile lib/euler-earn/src $eulerEarnCompilerOptions --force
             fi
 
-<<<<<<< HEAD
-            if { [ -z "$eulerSwapV2Factory" ] || [ "$eulerSwapV2Factory" == "$addressZero" ]; } && [ "$deploy_euler_swap" = "y" ]; then
-=======
-            if { [ -z "$eulerSwapV1Factory" ] || [ "$eulerSwapV1Factory" == "$addressZero" ] || [ "$eulerSwapV1Factory" == "null" ]; } && [ "$deploy_euler_swap_v1" = "y" ]; then
->>>>>>> 96af6ff3
+            if { [ -z "$eulerSwapV2Factory" ] || [ "$eulerSwapV2Factory" == "$addressZero" ] || [ "$eulerSwapV2Factory" == "null" ]; } && [ "$deploy_euler_swap" = "y" ]; then
                 forge compile lib/euler-swap/src $eulerSwapCompilerOptions --force
             fi
 
@@ -1356,13 +1343,9 @@
                 --arg initPrice "$init_price" \
                 --argjson deployEULOFT "$(jq -n --argjson val \"$deploy_eul_oft\" 'if $val == "y" then true else false end')" \
                 --argjson deployEulerEarn "$(jq -n --argjson val \"$deploy_euler_earn\" 'if $val == "y" then true else false end')" \
-<<<<<<< HEAD
                 --argjson deployEulerSwap "$(jq -n --argjson val \"$deploy_euler_swap\" 'if $val == "y" then true else false end')" \
-=======
-                --argjson deployEulerSwapV1 "$(jq -n --argjson val \"$deploy_euler_swap_v1\" 'if $val == "y" then true else false end')" \
                 --argjson deployEUSD "$(jq -n --argjson val \"$deploy_eusd\" 'if $val == "y" then true else false end')" \
                 --argjson deploySEUSD "$(jq -n --argjson val \"$deploy_seusd\" 'if $val == "y" then true else false end')" \
->>>>>>> 96af6ff3
                 --arg uniswapPoolManager "$uniswap_pool_manager" \
                 --arg eulerSwapFeeOwner "$euler_swap_fee_owner" \
                 --arg eulerSwapFeeRecipientSetter "$euler_swap_fee_recipient_setter" \
@@ -1379,13 +1362,9 @@
                     feeFlowInitPrice: $initPrice,
                     deployEULOFT: $deployEULOFT,
                     deployEulerEarn: $deployEulerEarn,
-<<<<<<< HEAD
                     deployEulerSwap: $deployEulerSwap,
-=======
-                    deployEulerSwapV1: $deployEulerSwapV1,
                     deployEUSD: $deployEUSD,
                     deploySEUSD: $deploySEUSD,
->>>>>>> 96af6ff3
                     uniswapPoolManager: $uniswapPoolManager,
                     eulerSwapFeeOwner: $eulerSwapFeeOwner,
                     eulerSwapFeeRecipientSetter: $eulerSwapFeeRecipientSetter,
