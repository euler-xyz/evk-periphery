// SPDX-License-Identifier: GPL-2.0-or-later

pragma solidity ^0.8.24;

<<<<<<< HEAD
import {IERC4626} from "forge-std/interfaces/IERC4626.sol";
=======
import {EulerRouter} from "euler-price-oracle/EulerRouter.sol";
>>>>>>> 5c1f9691
import {GenericFactory} from "evk/GenericFactory/GenericFactory.sol";
import {IEVault} from "evk/EVault/IEVault.sol";
import "evk/EVault/shared/Constants.sol";

import {IEulerRouterFactory} from "../../OracleFactory/interfaces/IEulerRouterFactory.sol";
import {SnapshotRegistry} from "../../OracleFactory/SnapshotRegistry.sol";
import {IEulerKinkIRMFactory} from "../../IRMFactory/interfaces/IEulerKinkIRMFactory.sol";
import {BasePerspective} from "./BasePerspective.sol";

/// @title DefaultClusterPerspective
/// @custom:security-contact security@euler.xyz
/// @author Euler Labs (https://www.eulerlabs.com/)
/// @notice A contract that verifies whether a vault has the properties of a cluster vault. It allows collaterals to be
/// recognized by ony of the specified perspectives.
abstract contract DefaultClusterPerspective is BasePerspective {
    address[] public recognizedCollateralPerspectives;
    address internal constant USD = address(840);
    address internal constant WETH = 0xC02aaA39b223FE8D0A0e5C4F27eAD9083C756Cc2;
    IEulerRouterFactory internal immutable routerFactory;
    SnapshotRegistry internal immutable adapterRegistry;
    SnapshotRegistry internal immutable externalVaultRegistry;
    IEulerKinkIRMFactory internal immutable irmFactory;

    /// @notice Creates a new DefaultClusterPerspective instance.
    /// @param vaultFactory_ The address of the GenericFactory contract.
    /// @param routerFactory_ The address of the EulerRouterFactory contract.
    /// @param adapterRegistry_ The address of the adapter registry contract.
    /// @param externalVaultRegistry_ The address of the external vault registry contract.
    /// @param irmFactory_ The address of the EulerKinkIRMFactory contract.
    /// @param recognizedCollateralPerspectives_ The addresses of the recognized collateral perspectives. address(0) for
    /// self.
    constructor(
        address vaultFactory_,
        address routerFactory_,
        address adapterRegistry_,
        address externalVaultRegistry_,
        address irmFactory_,
        address[] memory recognizedCollateralPerspectives_
    ) BasePerspective(vaultFactory_) {
        routerFactory = IEulerRouterFactory(routerFactory_);
        adapterRegistry = SnapshotRegistry(adapterRegistry_);
        externalVaultRegistry = SnapshotRegistry(externalVaultRegistry_);
        irmFactory = IEulerKinkIRMFactory(irmFactory_);
        recognizedCollateralPerspectives = recognizedCollateralPerspectives_;
    }

    function perspectiveVerifyInternal(address vault) internal override {
        // the vault must be deployed by recognized factory
        testProperty(vaultFactory.isProxy(vault), ERROR__FACTORY);

        // verify vault configuration at the factory level
        GenericFactory.ProxyConfig memory config = vaultFactory.getProxyConfig(vault);

        // cluster vaults must not be upgradeable
        testProperty(!config.upgradeable, ERROR__UPGRADABILITY);

        // cluster vaults must not be nested
        address asset = IEVault(vault).asset();
        testProperty(!vaultFactory.isProxy(asset), ERROR__NESTING);

        // verify vault configuration at the governance level
        // cluster vaults must not have a governor admin
        testProperty(IEVault(vault).governorAdmin() == address(0), ERROR__GOVERNOR);

        // cluster vaults must have an interest fee in a certain range. lower bound is enforced by the vault itself
        testProperty(IEVault(vault).interestFee() <= 0.5e4, ERROR__INTEREST_FEE);

        // cluster vaults must point to a Kink IRM instance deployed by the factory
        testProperty(irmFactory.isValidDeployment(IEVault(vault).interestRateModel()), ERROR__INTEREST_RATE_MODEL);

        {
            // cluster vaults must not have a hook target nor any operations disabled
            (address hookTarget, uint32 hookedOps) = IEVault(vault).hookConfig();
            testProperty(hookTarget == address(0), ERROR__HOOK_TARGET);
            testProperty(hookedOps == 0, ERROR__HOOKED_OPS);
        }

        // cluster vaults must not have any config flags set
        testProperty(IEVault(vault).configFlags() == 0, ERROR__CONFIG_FLAGS);

        // cluster vaults must have liquidation discount in a certain range
        uint16 maxLiquidationDiscount = IEVault(vault).maxLiquidationDiscount();
        testProperty(maxLiquidationDiscount >= 0.05e4 && maxLiquidationDiscount <= 0.2e4, ERROR__LIQUIDATION_DISCOUNT);

        // cluster vaults must have certain liquidation cool off time
        testProperty(IEVault(vault).liquidationCoolOffTime() == 1, ERROR__LIQUIDATION_COOL_OFF_TIME);

        // cluster vaults must point to an ungoverned EulerRouter instance deployed by the factory
        address oracle = IEVault(vault).oracle();
        testProperty(routerFactory.isValidDeployment(oracle), ERROR__ORACLE_INVALID_ROUTER);
        testProperty(EulerRouter(oracle).governor() == address(0), ERROR__ORACLE_GOVERNED_ROUTER);
        testProperty(EulerRouter(oracle).fallbackOracle() == address(0), ERROR__ORACLE_INVALID_FALLBACK);

        // Verify the unit of account is either USD or WETH
        address unitOfAccount = IEVault(vault).unitOfAccount();
        testProperty(unitOfAccount == USD || unitOfAccount == WETH, ERROR__UNIT_OF_ACCOUNT);

<<<<<<< HEAD
        // Verify the full pricing configuration for asset/unitOfAccount in the router.
        verifyAssetPricing(oracle, asset, unitOfAccount);
=======
        // the router must contain a valid pricing configuration
        {
            (,,, address resolvedOracle) = EulerRouter(oracle).resolveOracle(1e18, vault, unitOfAccount);
            testProperty(
                adapterRegistry.isValidAdapter(resolvedOracle, block.timestamp), ERROR__ORACLE_INVALID_ASSET_ADAPTER
            );
        }
>>>>>>> 5c1f9691

        // cluster vaults must have collaterals set up
        address[] memory ltvList = IEVault(vault).LTVList();
        uint256 ltvListLength = ltvList.length;
        testProperty(ltvListLength > 0 && ltvListLength <= 10, ERROR__LTV_COLLATERAL_CONFIG_LENGTH);

        // cluster vaults must have recognized collaterals
        for (uint256 i = 0; i < ltvListLength; ++i) {
            address collateral = ltvList[i];

<<<<<<< HEAD
            // Verify the full pricing configuration for collateral/unitOfAccount in the router.
            verifyCollateralPricing(oracle, collateral, unitOfAccount);
=======
            // the router must contain a valid pricing configuration for all the collaterals
            {
                (,,, address resolvedOracle) = EulerRouter(oracle).resolveOracle(1e18, collateral, unitOfAccount);
                testProperty(
                    adapterRegistry.isValidAdapter(resolvedOracle, block.timestamp),
                    ERROR__ORACLE_INVALID_COLLATERAL_ADAPTER
                );
            }
>>>>>>> 5c1f9691

            // cluster vaults collaterals must have the LTVs set in range with LTV separation provided
            (uint16 borrowLTV, uint16 liquidationLTV,,, uint32 rampDuration) = IEVault(vault).LTVFull(collateral);
            testProperty(borrowLTV != liquidationLTV, ERROR__LTV_COLLATERAL_CONFIG_SEPARATION);
            testProperty(borrowLTV > 0 && borrowLTV <= 0.85e4, ERROR__LTV_COLLATERAL_CONFIG_BORROW);
            testProperty(liquidationLTV > 0 && liquidationLTV <= 0.9e4, ERROR__LTV_COLLATERAL_CONFIG_LIQUIDATION);
            testProperty(rampDuration == 0, ERROR__LTV_COLLATERAL_RAMPING);

            // iterate over recognized collateral perspectives to check if the collateral is recognized
            bool recognized = false;
            uint256 recognizedCollateralPerspectivesLength = recognizedCollateralPerspectives.length;
            for (uint256 j = 0; j < recognizedCollateralPerspectivesLength; ++j) {
                address perspective = recognizedCollateralPerspectives[j] == address(0)
                    ? address(this)
                    : recognizedCollateralPerspectives[j];

                if (BasePerspective(perspective).isVerified(collateral)) {
                    recognized = true;
                    break;
                }
            }

            if (!recognized) {
                for (uint256 j = 0; j < recognizedCollateralPerspectivesLength; ++j) {
                    address perspective = recognizedCollateralPerspectives[j] == address(0)
                        ? address(this)
                        : recognizedCollateralPerspectives[j];

                    try BasePerspective(perspective).perspectiveVerify(collateral, true) {
                        recognized = true;
                    } catch {}

                    if (recognized) break;
                }
            }

            testProperty(recognized, ERROR__LTV_COLLATERAL_RECOGNITION);
        }
    }

    /// @notice Validate the EulerRouter configuration of a collateral vault.
    /// @param router The EulerRouter instance.
    /// @param vault The collateral vault to verify.
    /// @param unitOfAccount The unit of account of the liability vault.
    /// @dev `vault` must be configured as a resolved vault and `verifyAssetPricing` must pass for its asset.
    function verifyCollateralPricing(address router, address vault, address unitOfAccount) internal {
        // The vault must have been configured in the router.
        address resolvedAsset = IEulerRouter(router).resolvedVaults(vault);
        testProperty(resolvedAsset == IEVault(vault).asset(), ERROR__ORACLE_INVALID_ROUTER_CONFIG);

        // There must not be a short-circuiting adapter.
        testProperty(
            IEulerRouter(router).getConfiguredOracle(vault, unitOfAccount) == address(0),
            ERROR__ORACLE_INVALID_ROUTER_CONFIG
        );

        verifyAssetPricing(router, resolvedAsset, unitOfAccount);
    }

    /// @notice Validate the EulerRouter configuration of an asset.
    /// @param router The EulerRouter instance.
    /// @param asset The vault asset to verify.
    /// @param unitOfAccount The unit of account of the liability vault.
    /// @dev Valid configurations:
    /// 1. `asset/unitOfAccount` has a configured adapter, valid in `adapterRegistry`.
    /// 2. `asset` is configured as a resolved vault, valid in `externalVaultRegistry`.
    /// IERC4626(asset).asset()/unitOfAccount` has a configured adapter, valid in `adapterRegistry`.
    /// The latter is done to accommodate ERC4626-based tokens e.g. sDai.
    function verifyAssetPricing(address router, address asset, address unitOfAccount) internal {
        // The asset must be either unresolved or a valid external vault.
        address unwrappedAsset = IEulerRouter(router).resolvedVaults(asset);
        if (unwrappedAsset != address(0)) {
            // If the asset is itself an ERC4626 resolved vault, verify that it is valid in `externalVaultRegistry`.
            testProperty(externalVaultRegistry.isValid(asset, block.timestamp), ERROR__ORACLE_INVALID_ROUTER_CONFIG);
            // Additionally, there must not be a short-circuiting adapter.
            testProperty(
                IEulerRouter(router).getConfiguredOracle(asset, unitOfAccount) == address(0),
                ERROR__ORACLE_INVALID_ROUTER_CONFIG
            );
        }

        // The final adapter must be valid according to the registry.
        address adapter = IEulerRouter(router).getConfiguredOracle(
            unwrappedAsset == address(0) ? asset : unwrappedAsset, unitOfAccount
        );
        testProperty(adapterRegistry.isValid(adapter, block.timestamp), ERROR__ORACLE_INVALID_ADAPTER);
    }
}<|MERGE_RESOLUTION|>--- conflicted
+++ resolved
@@ -2,11 +2,8 @@
 
 pragma solidity ^0.8.24;
 
-<<<<<<< HEAD
 import {IERC4626} from "forge-std/interfaces/IERC4626.sol";
-=======
 import {EulerRouter} from "euler-price-oracle/EulerRouter.sol";
->>>>>>> 5c1f9691
 import {GenericFactory} from "evk/GenericFactory/GenericFactory.sol";
 import {IEVault} from "evk/EVault/IEVault.sol";
 import "evk/EVault/shared/Constants.sol";
@@ -104,18 +101,8 @@
         address unitOfAccount = IEVault(vault).unitOfAccount();
         testProperty(unitOfAccount == USD || unitOfAccount == WETH, ERROR__UNIT_OF_ACCOUNT);
 
-<<<<<<< HEAD
         // Verify the full pricing configuration for asset/unitOfAccount in the router.
         verifyAssetPricing(oracle, asset, unitOfAccount);
-=======
-        // the router must contain a valid pricing configuration
-        {
-            (,,, address resolvedOracle) = EulerRouter(oracle).resolveOracle(1e18, vault, unitOfAccount);
-            testProperty(
-                adapterRegistry.isValidAdapter(resolvedOracle, block.timestamp), ERROR__ORACLE_INVALID_ASSET_ADAPTER
-            );
-        }
->>>>>>> 5c1f9691
 
         // cluster vaults must have collaterals set up
         address[] memory ltvList = IEVault(vault).LTVList();
@@ -126,19 +113,8 @@
         for (uint256 i = 0; i < ltvListLength; ++i) {
             address collateral = ltvList[i];
 
-<<<<<<< HEAD
             // Verify the full pricing configuration for collateral/unitOfAccount in the router.
             verifyCollateralPricing(oracle, collateral, unitOfAccount);
-=======
-            // the router must contain a valid pricing configuration for all the collaterals
-            {
-                (,,, address resolvedOracle) = EulerRouter(oracle).resolveOracle(1e18, collateral, unitOfAccount);
-                testProperty(
-                    adapterRegistry.isValidAdapter(resolvedOracle, block.timestamp),
-                    ERROR__ORACLE_INVALID_COLLATERAL_ADAPTER
-                );
-            }
->>>>>>> 5c1f9691
 
             // cluster vaults collaterals must have the LTVs set in range with LTV separation provided
             (uint16 borrowLTV, uint16 liquidationLTV,,, uint32 rampDuration) = IEVault(vault).LTVFull(collateral);
@@ -186,12 +162,12 @@
     /// @dev `vault` must be configured as a resolved vault and `verifyAssetPricing` must pass for its asset.
     function verifyCollateralPricing(address router, address vault, address unitOfAccount) internal {
         // The vault must have been configured in the router.
-        address resolvedAsset = IEulerRouter(router).resolvedVaults(vault);
+        address resolvedAsset = EulerRouter(router).resolvedVaults(vault);
         testProperty(resolvedAsset == IEVault(vault).asset(), ERROR__ORACLE_INVALID_ROUTER_CONFIG);
 
         // There must not be a short-circuiting adapter.
         testProperty(
-            IEulerRouter(router).getConfiguredOracle(vault, unitOfAccount) == address(0),
+            EulerRouter(router).getConfiguredOracle(vault, unitOfAccount) == address(0),
             ERROR__ORACLE_INVALID_ROUTER_CONFIG
         );
 
@@ -209,19 +185,19 @@
     /// The latter is done to accommodate ERC4626-based tokens e.g. sDai.
     function verifyAssetPricing(address router, address asset, address unitOfAccount) internal {
         // The asset must be either unresolved or a valid external vault.
-        address unwrappedAsset = IEulerRouter(router).resolvedVaults(asset);
+        address unwrappedAsset = EulerRouter(router).resolvedVaults(asset);
         if (unwrappedAsset != address(0)) {
             // If the asset is itself an ERC4626 resolved vault, verify that it is valid in `externalVaultRegistry`.
             testProperty(externalVaultRegistry.isValid(asset, block.timestamp), ERROR__ORACLE_INVALID_ROUTER_CONFIG);
             // Additionally, there must not be a short-circuiting adapter.
             testProperty(
-                IEulerRouter(router).getConfiguredOracle(asset, unitOfAccount) == address(0),
+                EulerRouter(router).getConfiguredOracle(asset, unitOfAccount) == address(0),
                 ERROR__ORACLE_INVALID_ROUTER_CONFIG
             );
         }
 
         // The final adapter must be valid according to the registry.
-        address adapter = IEulerRouter(router).getConfiguredOracle(
+        address adapter = EulerRouter(router).getConfiguredOracle(
             unwrappedAsset == address(0) ? asset : unwrappedAsset, unitOfAccount
         );
         testProperty(adapterRegistry.isValid(adapter, block.timestamp), ERROR__ORACLE_INVALID_ADAPTER);
