// SPDX-License-Identifier: GPL-2.0-or-later

pragma solidity ^0.8.0;

import {IRewardStreams} from "reward-streams/interfaces/IRewardStreams.sol";
import {IEVault} from "evk/EVault/IEVault.sol";
import {IIRM, IRMLinearKink} from "evk/InterestRateModels/IRMLinearKink.sol";
import {IPriceOracle} from "evk/interfaces/IPriceOracle.sol";
import {OracleLens} from "./OracleLens.sol";
import {IRMLens} from "./IRMLens.sol";
import {Utils} from "./Utils.sol";
import "evk/EVault/shared/types/AmountCap.sol";
import "./LensTypes.sol";

contract VaultLens is Utils {
    OracleLens public immutable oracleLens;
    IRMLens public immutable irmLens;
    address[] internal backupUnitOfAccounts;

    constructor(address _oracleLens, address _irmLens) {
        oracleLens = OracleLens(_oracleLens);
        irmLens = IRMLens(_irmLens);
        backupUnitOfAccounts = [address(840), _getWETHAddress(), 0xbBbBBBBbbBBBbbbBbbBbbbbBBbBbbbbBbBbbBBbB];
    }

    function getVaultInfoFull(address vault) public view returns (VaultInfoFull memory) {
        VaultInfoFull memory result;

        result.timestamp = block.timestamp;

        result.vault = vault;
        result.vaultName = IEVault(vault).name();
        result.vaultSymbol = IEVault(vault).symbol();
        result.vaultDecimals = IEVault(vault).decimals();

        result.asset = IEVault(vault).asset();
        result.assetName = _getStringOrBytes32(result.asset, IEVault(vault).name.selector);
        result.assetSymbol = _getStringOrBytes32(result.asset, IEVault(vault).symbol.selector);
        result.assetDecimals = _getDecimals(result.asset);

        result.unitOfAccount = IEVault(vault).unitOfAccount();
        result.unitOfAccountName = _getStringOrBytes32(result.unitOfAccount, IEVault(vault).name.selector);
        result.unitOfAccountSymbol = _getStringOrBytes32(result.unitOfAccount, IEVault(vault).symbol.selector);
        result.unitOfAccountDecimals = _getDecimals(result.unitOfAccount);

        result.totalShares = IEVault(vault).totalSupply();
        result.totalCash = IEVault(vault).cash();
        result.totalBorrowed = IEVault(vault).totalBorrows();
        result.totalAssets = IEVault(vault).totalAssets();

        result.accumulatedFeesShares = IEVault(vault).accumulatedFees();
        result.accumulatedFeesAssets = IEVault(vault).accumulatedFeesAssets();

        result.governorFeeReceiver = IEVault(vault).feeReceiver();
        result.protocolFeeReceiver = IEVault(vault).protocolFeeReceiver();
        result.protocolFeeShare = IEVault(vault).protocolFeeShare();
        result.interestFee = IEVault(vault).interestFee();

        (result.hookTarget, result.hookedOperations) = IEVault(vault).hookConfig();
        result.configFlags = IEVault(vault).configFlags();

        result.maxLiquidationDiscount = IEVault(vault).maxLiquidationDiscount();
        result.liquidationCoolOffTime = IEVault(vault).liquidationCoolOffTime();

        (result.supplyCap, result.borrowCap) = IEVault(vault).caps();
        result.supplyCap = AmountCapLib.resolve(AmountCap.wrap(uint16(result.supplyCap)));
        result.borrowCap = AmountCapLib.resolve(AmountCap.wrap(uint16(result.borrowCap)));

        result.dToken = IEVault(vault).dToken();
        result.oracle = IEVault(vault).oracle();
        result.interestRateModel = IEVault(vault).interestRateModel();

        result.evc = IEVault(vault).EVC();
        result.protocolConfig = IEVault(vault).protocolConfigAddress();
        result.balanceTracker = IEVault(vault).balanceTrackerAddress();
        result.permit2 = IEVault(vault).permit2Address();

        result.creator = IEVault(vault).creator();
        result.governorAdmin = IEVault(vault).governorAdmin();

        uint256[] memory cash = new uint256[](1);
        uint256[] memory borrows = new uint256[](1);
        cash[0] = result.totalCash;
        borrows[0] = result.totalBorrowed;
        result.irmInfo = getVaultInterestRateModelInfo(vault, cash, borrows);

        result.collateralLTVInfo = getRecognizedCollateralsLTVInfo(vault);

        result.liabilityPriceInfo = getControllerAssetPriceInfo(vault, result.asset);

        result.collateralPriceInfo = new AssetPriceInfo[](result.collateralLTVInfo.length);

        address[] memory bases = new address[](result.collateralLTVInfo.length + 1);
        address[] memory quotes = new address[](result.collateralLTVInfo.length + 1);
        bases[0] = result.asset;
        quotes[0] = result.unitOfAccount;
        for (uint256 i = 0; i < result.collateralLTVInfo.length; ++i) {
            bases[i + 1] = result.collateralLTVInfo[i].collateral;
            quotes[i + 1] = result.unitOfAccount;
            result.collateralPriceInfo[i] = getControllerAssetPriceInfo(vault, result.collateralLTVInfo[i].collateral);
        }

        result.oracleInfo = oracleLens.getOracleInfo(result.oracle, bases, quotes);

        if (result.oracle == address(0)) {
<<<<<<< HEAD
            address unitOfAccount = result.unitOfAccount == address(0) ? USD : result.unitOfAccount;
            result.backupAssetPriceInfo = getAssetPriceInfo(result.asset, unitOfAccount);

            bases = new address[](1);
            quotes = new address[](1);
            bases[0] = result.asset;
            quotes[0] = unitOfAccount;
            result.backupAssetOracleInfo = oracleLens.getOracleInfo(result.backupAssetPriceInfo.oracle, bases, quotes);
=======
            for (uint256 i = 0; i < backupUnitOfAccounts.length + 1; ++i) {
                bases = new address[](1);
                quotes = new address[](1);
                bases[0] = result.asset;

                if (i == 0) {
                    if (result.unitOfAccount == address(0)) continue;

                    quotes[0] = result.unitOfAccount;
                } else {
                    quotes[0] = backupUnitOfAccounts[i - 1];
                }

                result.backupAssetPriceInfo = getAssetPriceInfo(bases[0], quotes[0]);

                if (
                    !result.backupAssetPriceInfo.queryFailure
                        || oracleLens.isStalePullOracle(
                            result.backupAssetPriceInfo.oracle, result.backupAssetPriceInfo.queryFailureReason
                        )
                ) {
                    result.backupAssetOracleInfo =
                        oracleLens.getOracleInfo(result.backupAssetPriceInfo.oracle, bases, quotes);

                    break;
                }
            }
>>>>>>> b5d127aa
        }

        return result;
    }

    function getRewardVaultInfo(address vault, address reward, uint256 numberOfEpochs)
        public
        view
        returns (VaultRewardInfo memory)
    {
        VaultRewardInfo memory result;

        result.timestamp = block.timestamp;

        result.vault = vault;
        result.reward = reward;
        result.rewardName = _getStringOrBytes32(result.reward, IEVault(vault).name.selector);
        result.rewardSymbol = _getStringOrBytes32(result.reward, IEVault(vault).symbol.selector);
        result.rewardDecimals = _getDecimals(result.reward);
        result.balanceTracker = IEVault(vault).balanceTrackerAddress();

        if (result.balanceTracker == address(0)) return result;

        result.epochDuration = IRewardStreams(result.balanceTracker).EPOCH_DURATION();
        result.currentEpoch = IRewardStreams(result.balanceTracker).currentEpoch();
        result.totalRewardedEligible = IRewardStreams(result.balanceTracker).totalRewardedEligible(vault, reward);
        result.totalRewardRegistered = IRewardStreams(result.balanceTracker).totalRewardRegistered(vault, reward);
        result.totalRewardClaimed = IRewardStreams(result.balanceTracker).totalRewardClaimed(vault, reward);

        result.epochInfoPrevious = new RewardAmountInfo[](numberOfEpochs);
        result.epochInfoUpcoming = new RewardAmountInfo[](numberOfEpochs);

        for (uint256 i; i < 2 * numberOfEpochs; ++i) {
            uint48 epoch = uint48(result.currentEpoch - numberOfEpochs + i);

            if (i < numberOfEpochs) {
                uint256 index = i;

                result.epochInfoPrevious[index].epoch = epoch;

                result.epochInfoPrevious[index].epochStart =
                    IRewardStreams(result.balanceTracker).getEpochStartTimestamp(epoch);

                result.epochInfoPrevious[index].epochEnd =
                    IRewardStreams(result.balanceTracker).getEpochEndTimestamp(epoch);

                result.epochInfoPrevious[index].rewardAmount =
                    IRewardStreams(result.balanceTracker).rewardAmount(vault, reward, epoch);
            } else {
                uint256 index = i - numberOfEpochs;

                result.epochInfoUpcoming[index].epoch = epoch;

                result.epochInfoUpcoming[index].epochStart =
                    IRewardStreams(result.balanceTracker).getEpochStartTimestamp(epoch);

                result.epochInfoUpcoming[index].epochEnd =
                    IRewardStreams(result.balanceTracker).getEpochEndTimestamp(epoch);

                result.epochInfoUpcoming[index].rewardAmount =
                    IRewardStreams(result.balanceTracker).rewardAmount(vault, reward, epoch);
            }
        }

        return result;
    }

    function getRecognizedCollateralsLTVInfo(address vault) public view returns (LTVInfo[] memory) {
        address[] memory collaterals = IEVault(vault).LTVList();
        LTVInfo[] memory ltvInfo = new LTVInfo[](collaterals.length);
        uint256 numberOfRecognizedCollaterals = 0;

        for (uint256 i = 0; i < collaterals.length; ++i) {
            ltvInfo[i].collateral = collaterals[i];

            (
                ltvInfo[i].borrowLTV,
                ltvInfo[i].liquidationLTV,
                ltvInfo[i].initialLiquidationLTV,
                ltvInfo[i].targetTimestamp,
                ltvInfo[i].rampDuration
            ) = IEVault(vault).LTVFull(collaterals[i]);

            if (ltvInfo[i].targetTimestamp != 0) {
                ++numberOfRecognizedCollaterals;
            }
        }

        LTVInfo[] memory collateralLTVInfo = new LTVInfo[](numberOfRecognizedCollaterals);

        for (uint256 i = 0; i < collaterals.length; ++i) {
            if (ltvInfo[i].targetTimestamp != 0) {
                collateralLTVInfo[i] = ltvInfo[i];
            }
        }

        return collateralLTVInfo;
    }

    function getVaultInterestRateModelInfo(address vault, uint256[] memory cash, uint256[] memory borrows)
        public
        view
        returns (VaultInterestRateModelInfo memory)
    {
        require(cash.length == borrows.length, "VaultLens: invalid input");

        VaultInterestRateModelInfo memory result;

        result.vault = vault;
        result.interestRateModel = IEVault(vault).interestRateModel();

        if (result.interestRateModel == address(0)) {
            result.queryFailure = true;
            return result;
        }

        uint256 interestFee = IEVault(vault).interestFee();
        result.interestRateInfo = new InterestRateInfo[](cash.length);

        for (uint256 i = 0; i < cash.length; ++i) {
            (bool success, bytes memory data) = result.interestRateModel.staticcall(
                abi.encodeCall(IIRM.computeInterestRateView, (vault, cash[i], borrows[i]))
            );

            if (!success || data.length < 32) {
                result.queryFailure = true;
                result.queryFailureReason = data;
                break;
            }

            result.interestRateInfo[i].cash = cash[i];
            result.interestRateInfo[i].borrows = borrows[i];
            result.interestRateInfo[i].borrowSPY = abi.decode(data, (uint256));

            result.interestRateInfo[i].supplySPY =
                _computeSupplySPY(result.interestRateInfo[i].borrowSPY, cash[i], borrows[i], interestFee);

            (result.interestRateInfo[i].borrowAPY, result.interestRateInfo[i].supplyAPY) =
                _computeAPYs(result.interestRateInfo[i].borrowSPY, result.interestRateInfo[i].supplySPY);
        }

        result.interestRateModelInfo = irmLens.getInterestRateModelInfo(result.interestRateModel);

        return result;
    }

    function getVaultKinkInterestRateModelInfo(address vault) public view returns (VaultInterestRateModelInfo memory) {
        address interestRateModel = IEVault(vault).interestRateModel();

        if (interestRateModel == address(0)) {
            VaultInterestRateModelInfo memory result;
            result.vault = vault;
            return result;
        }

        uint256 kink = IRMLinearKink(interestRateModel).kink();
        uint256[] memory cash = new uint256[](3);
        uint256[] memory borrows = new uint256[](3);

        cash[0] = type(uint32).max;
        cash[1] = type(uint32).max - kink;
        cash[2] = 0;
        borrows[0] = 0;
        borrows[1] = kink;
        borrows[2] = type(uint32).max;

        return getVaultInterestRateModelInfo(vault, cash, borrows);
    }

    function getControllerAssetPriceInfo(address controller, address asset)
        public
        view
        returns (AssetPriceInfo memory)
    {
        AssetPriceInfo memory result;

        result.timestamp = block.timestamp;

        result.oracle = IEVault(controller).oracle();
        result.asset = asset;
        result.unitOfAccount = IEVault(controller).unitOfAccount();

        result.amountIn = 10 ** _getDecimals(asset);

        if (result.oracle == address(0)) {
            result.queryFailure = true;
            return result;
        }

        (bool success, bytes memory data) = result.oracle.staticcall(
            abi.encodeCall(IPriceOracle.getQuote, (result.amountIn, asset, result.unitOfAccount))
        );

        if (success && data.length >= 32) {
            result.amountOutMid = abi.decode(data, (uint256));
        } else {
            result.queryFailure = true;
            result.queryFailureReason = data;
        }

        (success, data) = result.oracle.staticcall(
            abi.encodeCall(IPriceOracle.getQuotes, (result.amountIn, asset, result.unitOfAccount))
        );

        if (success && data.length >= 64) {
            (result.amountOutBid, result.amountOutAsk) = abi.decode(data, (uint256, uint256));
        } else {
            result.queryFailure = true;
        }

        return result;
    }

    function getAssetPriceInfo(address asset, address unitOfAccount) public view returns (AssetPriceInfo memory) {
        AssetPriceInfo memory result;

        result.timestamp = block.timestamp;

        result.asset = asset;
        result.unitOfAccount = unitOfAccount;

        result.amountIn = 10 ** _getDecimals(asset);

        address[] memory adapters = oracleLens.getValidAdapters(asset, unitOfAccount);
        uint256 amountIn = result.amountIn;

        if (adapters.length == 0) {
            (bool success, bytes memory data) =
                asset.staticcall(abi.encodeCall(IEVault(asset).convertToAssets, (amountIn)));

            if (success && data.length >= 32) {
                amountIn = abi.decode(data, (uint256));
                (success, data) = asset.staticcall(abi.encodeCall(IEVault(asset).asset, ()));

                if (success && data.length >= 32) {
                    asset = abi.decode(data, (address));
                    adapters = oracleLens.getValidAdapters(asset, unitOfAccount);
                }
            }
        }

        if (adapters.length == 0) {
            result.queryFailure = true;
            return result;
        }

        for (uint256 i = 0; i < adapters.length; ++i) {
            result.oracle = adapters[i];

            (bool success, bytes memory data) =
                result.oracle.staticcall(abi.encodeCall(IPriceOracle.getQuote, (amountIn, asset, unitOfAccount)));

            if (success && data.length >= 32) {
                result.amountOutMid = abi.decode(data, (uint256));
            } else {
                result.queryFailure = true;
                result.queryFailureReason = data;
            }

            (success, data) =
                result.oracle.staticcall(abi.encodeCall(IPriceOracle.getQuotes, (amountIn, asset, unitOfAccount)));

            if (success && data.length >= 64) {
                (result.amountOutBid, result.amountOutAsk) = abi.decode(data, (uint256, uint256));
            } else {
                result.queryFailure = true;
            }

            if (!result.queryFailure) break;
        }

        return result;
    }
}<|MERGE_RESOLUTION|>--- conflicted
+++ resolved
@@ -103,16 +103,6 @@
         result.oracleInfo = oracleLens.getOracleInfo(result.oracle, bases, quotes);
 
         if (result.oracle == address(0)) {
-<<<<<<< HEAD
-            address unitOfAccount = result.unitOfAccount == address(0) ? USD : result.unitOfAccount;
-            result.backupAssetPriceInfo = getAssetPriceInfo(result.asset, unitOfAccount);
-
-            bases = new address[](1);
-            quotes = new address[](1);
-            bases[0] = result.asset;
-            quotes[0] = unitOfAccount;
-            result.backupAssetOracleInfo = oracleLens.getOracleInfo(result.backupAssetPriceInfo.oracle, bases, quotes);
-=======
             for (uint256 i = 0; i < backupUnitOfAccounts.length + 1; ++i) {
                 bases = new address[](1);
                 quotes = new address[](1);
@@ -140,7 +130,6 @@
                     break;
                 }
             }
->>>>>>> b5d127aa
         }
 
         return result;
