--- conflicted
+++ resolved
@@ -27,12 +27,8 @@
     function test_EscrowPerspective_general() public {
         // deploy and configure the vault
         address vault =
-<<<<<<< HEAD
-            factory.createProxy(address(0), false, abi.encodePacked(address(assetTST), address(0), address(0)));
+            factory.createProxy(address(0), true, abi.encodePacked(address(assetTST), address(0), address(0)));
         IEVault(vault).setHookConfig(address(0), 0);
-=======
-            factory.createProxy(address(0), true, abi.encodePacked(address(assetTST), address(0), address(0)));
->>>>>>> 93376b1d
         IEVault(vault).setGovernorAdmin(address(0));
 
         vm.expectEmit(true, false, false, false, address(perspective));
