// SPDX-License-Identifier: GPL-2.0-or-later

pragma solidity ^0.8.24;

import {EulerRouter} from "euler-price-oracle/EulerRouter.sol";
import {EVaultTestBase} from "evk-test/unit/evault/EVaultTestBase.t.sol";
import {TestERC20} from "evk-test/mocks/TestERC20.sol";
import {IRMLinearKink} from "evk/InterestRateModels/IRMLinearKink.sol";
import {IEVault} from "evk/EVault/IEVault.sol";
import "evk/EVault/shared/Constants.sol";

import {EulerBasePerspective} from "../../src/Perspectives/deployed/EulerBasePerspective.sol";
import {EscrowPerspective} from "../../src/Perspectives/deployed/EscrowPerspective.sol";
import {PerspectiveErrors} from "../../src/Perspectives/implementation/PerspectiveErrors.sol";
import {SnapshotRegistry} from "../../src/SnapshotRegistry/SnapshotRegistry.sol";
import {EulerKinkIRMFactory} from "../../src/IRMFactory/EulerKinkIRMFactory.sol";
import {EulerRouterFactory} from "../../src/EulerRouterFactory/EulerRouterFactory.sol";
import {StubPriceOracle} from "../utils/StubPriceOracle.sol";
import {StubERC4626} from "../utils/StubERC4626.sol";

contract DefaultSetupTest is EVaultTestBase, PerspectiveErrors {
    address internal constant USD = address(840);
    address internal constant WETH = 0xC02aaA39b223FE8D0A0e5C4F27eAD9083C756Cc2;

    address registryOwner = makeAddr("registryOwner");
    address routerGovernor = makeAddr("routerGovernor");

    EulerRouterFactory routerFactory;
    EulerRouter router;
    SnapshotRegistry adapterRegistry;
    SnapshotRegistry externalVaultRegistry;
    EulerKinkIRMFactory irmFactory;
    SnapshotRegistry irmRegistry;

    EscrowPerspective escrowPerspective;
    EulerBasePerspective eulerBasePerspective1;
    EulerBasePerspective eulerBasePerspective2;
    EulerBasePerspective eulerBasePerspective3;

    TestERC20 assetTST3;
    TestERC20 assetTST4;
    StubERC4626 xvTST3; // xv stands for external vault
    StubERC4626 xvTST4;

    address vaultEscrow;
    address vaultBase1;
    address vaultBase2;
    address vaultBase3;
    address vaultBase4;
    address vaultBase5xv;
    address vaultBase6xv;

    function setUp() public virtual override {
        super.setUp();

        // set up external erc4626 vaults
        assetTST3 = new TestERC20("Test Token 3", "TST3", 18, false);
        assetTST4 = new TestERC20("Test Token 4", "TST4", 18, false);
        xvTST3 = new StubERC4626(address(assetTST3), 1.1e18);
        xvTST4 = new StubERC4626(address(assetTST4), 1.05e18);

        // deploy the oracle-related contracts
        routerFactory = new EulerRouterFactory(address(evc));
        router = EulerRouter(routerFactory.deploy(routerGovernor));
        adapterRegistry = new SnapshotRegistry(registryOwner);
        externalVaultRegistry = new SnapshotRegistry(registryOwner);
<<<<<<< HEAD
        irmFactory = new EulerKinkIRMFactory();
        irmRegistry = new SnapshotRegistry(registryOwner);
=======
>>>>>>> 5fbdc60a

        // configure the oracle
        address stubAdapter_assetTST_USD = address(new StubPriceOracle());
        address stubAdapter_assetTST_WETH = address(new StubPriceOracle());
        address stubAdapter_assetTST2_USD = address(new StubPriceOracle());
        address stubAdapter_assetTST2_WETH = address(new StubPriceOracle());
        address stubAdapter_assetTST3_USD = address(new StubPriceOracle());
        address stubAdapter_assetTST3_WETH = address(new StubPriceOracle());
        address stubAdapter_assetTST4_USD = address(new StubPriceOracle());
        address stubAdapter_assetTST4_WETH = address(new StubPriceOracle());
        vm.startPrank(registryOwner);
        adapterRegistry.add(stubAdapter_assetTST_USD, address(assetTST), USD);
        adapterRegistry.add(stubAdapter_assetTST_WETH, address(assetTST), WETH);
        adapterRegistry.add(stubAdapter_assetTST2_USD, address(assetTST2), USD);
        adapterRegistry.add(stubAdapter_assetTST2_WETH, address(assetTST2), WETH);
        adapterRegistry.add(stubAdapter_assetTST3_USD, address(assetTST3), USD);
        adapterRegistry.add(stubAdapter_assetTST3_WETH, address(assetTST3), WETH);
        adapterRegistry.add(stubAdapter_assetTST4_USD, address(assetTST4), USD);
        adapterRegistry.add(stubAdapter_assetTST4_WETH, address(assetTST4), WETH);
        externalVaultRegistry.add(address(xvTST3), address(xvTST3), address(assetTST3));
        externalVaultRegistry.add(address(xvTST4), address(xvTST4), address(assetTST4));
        vm.stopPrank();

        // deploy the IRMs
        irmFactory = new EulerKinkIRMFactory();
        address irmZero = irmFactory.deploy(0, 0, 0, 0);
        address irmDefault = irmFactory.deploy(0, 1406417851, 19050045013, 2147483648);
        address irmCustom1 = address(new IRMLinearKink(0, 1, 2, 3));
        address irmCustom2 = address(new IRMLinearKink(0, 4, 5, 6));

        // deploy different perspectives
        escrowPerspective = new EscrowPerspective(address(factory));

        address[] memory recognizedCollateralPerspectives = new address[](1);
        recognizedCollateralPerspectives[0] = address(0);
        eulerBasePerspective1 = new EulerBasePerspective(
            address(factory),
            address(routerFactory),
            address(adapterRegistry),
            address(externalVaultRegistry),
            address(irmFactory),
            address(irmRegistry),
            recognizedCollateralPerspectives
        );

        recognizedCollateralPerspectives[0] = address(escrowPerspective);
        eulerBasePerspective2 = new EulerBasePerspective(
            address(factory),
            address(routerFactory),
            address(adapterRegistry),
            address(externalVaultRegistry),
            address(irmFactory),
            address(irmRegistry),
            recognizedCollateralPerspectives
        );

        recognizedCollateralPerspectives = new address[](2);
        recognizedCollateralPerspectives[0] = address(escrowPerspective);
        recognizedCollateralPerspectives[1] = address(eulerBasePerspective1);
        eulerBasePerspective3 = new EulerBasePerspective(
            address(factory),
            address(routerFactory),
            address(adapterRegistry),
            address(externalVaultRegistry),
            address(irmFactory),
            address(irmRegistry),
            recognizedCollateralPerspectives
        );

        // deploy example vaults and configure them
        vaultEscrow = factory.createProxy(address(0), true, abi.encodePacked(address(assetTST), address(0), address(0)));
        vaultBase1 = factory.createProxy(address(0), true, abi.encodePacked(address(assetTST), router, USD));
        vaultBase2 = factory.createProxy(address(0), true, abi.encodePacked(address(assetTST2), router, USD));
        vaultBase3 = factory.createProxy(address(0), true, abi.encodePacked(address(assetTST2), router, WETH));
        vaultBase4 = factory.createProxy(address(0), false, abi.encodePacked(address(assetTST2), router, WETH));
        vaultBase5xv = factory.createProxy(address(0), true, abi.encodePacked(address(xvTST3), router, WETH));
        vaultBase6xv = factory.createProxy(address(0), true, abi.encodePacked(address(xvTST4), router, USD));

        // further configure the oracle
        vm.startPrank(routerGovernor);
        router.govSetResolvedVault(vaultEscrow, true);
        router.govSetResolvedVault(vaultBase1, true);
        router.govSetResolvedVault(vaultBase2, true);
        router.govSetResolvedVault(vaultBase3, true);
        router.govSetResolvedVault(vaultBase4, true);
        router.govSetResolvedVault(vaultBase5xv, true);
        router.govSetResolvedVault(vaultBase6xv, true);
        router.govSetResolvedVault(address(xvTST3), true);
        router.govSetResolvedVault(address(xvTST4), true);
        router.govSetConfig(address(assetTST), USD, stubAdapter_assetTST_USD);
        router.govSetConfig(address(assetTST), WETH, stubAdapter_assetTST_WETH);
        router.govSetConfig(address(assetTST2), USD, stubAdapter_assetTST2_USD);
        router.govSetConfig(address(assetTST2), WETH, stubAdapter_assetTST2_WETH);
        router.govSetConfig(address(assetTST3), USD, stubAdapter_assetTST3_USD);
        router.govSetConfig(address(assetTST3), WETH, stubAdapter_assetTST3_WETH);
        router.govSetConfig(address(assetTST4), USD, stubAdapter_assetTST4_USD);
        router.govSetConfig(address(assetTST4), WETH, stubAdapter_assetTST4_WETH);
        router.transferGovernance(address(0));
        vm.stopPrank();

        // configure the vaults
        IEVault(vaultEscrow).setHookConfig(address(0), 0);
        IEVault(vaultEscrow).setGovernorAdmin(address(0));

        IEVault(vaultBase1).setInterestRateModel(irmZero);
        IEVault(vaultBase1).setMaxLiquidationDiscount(0.1e4);
        IEVault(vaultBase1).setLiquidationCoolOffTime(1);
        IEVault(vaultBase1).setLTV(vaultBase2, 0.1e4, 0.2e4, 0);
        IEVault(vaultBase1).setCaps(1, 2);
        IEVault(vaultBase1).setHookConfig(address(0), 0);
        IEVault(vaultBase1).setGovernorAdmin(address(0));

        IEVault(vaultBase2).setInterestRateModel(irmDefault);
        IEVault(vaultBase2).setMaxLiquidationDiscount(0.2e4);
        IEVault(vaultBase2).setLiquidationCoolOffTime(1);
        IEVault(vaultBase2).setLTV(vaultBase1, 0.3e4, 0.4e4, 0);
        IEVault(vaultBase2).setHookConfig(address(0), 0);
        IEVault(vaultBase2).setGovernorAdmin(address(0));

        IEVault(vaultBase3).setInterestRateModel(irmCustom1);
        IEVault(vaultBase3).setMaxLiquidationDiscount(0.2e4);
        IEVault(vaultBase3).setLiquidationCoolOffTime(1);
        IEVault(vaultBase3).setLTV(vaultEscrow, 0.5e4, 0.6e4, 0);
        IEVault(vaultBase3).setHookConfig(address(0), 0);
        IEVault(vaultBase3).setGovernorAdmin(address(0));

        IEVault(vaultBase4).setInterestRateModel(irmCustom2);
        IEVault(vaultBase4).setMaxLiquidationDiscount(0.2e4);
        IEVault(vaultBase4).setLiquidationCoolOffTime(1);
        IEVault(vaultBase4).setLTV(vaultEscrow, 0.7e4, 0.8e4, 0);
        IEVault(vaultBase4).setHookConfig(address(0), 0);
        IEVault(vaultBase4).setGovernorAdmin(address(0));

        IEVault(vaultBase5xv).setInterestRateModel(irmDefault);
        IEVault(vaultBase5xv).setMaxLiquidationDiscount(0.2e4);
        IEVault(vaultBase5xv).setLiquidationCoolOffTime(1);
        IEVault(vaultBase5xv).setLTV(vaultBase6xv, 0.3e4, 0.4e4, 0);
        IEVault(vaultBase5xv).setHookConfig(address(0), 0);
        IEVault(vaultBase5xv).setGovernorAdmin(address(0));

        IEVault(vaultBase6xv).setInterestRateModel(irmZero);
        IEVault(vaultBase6xv).setMaxLiquidationDiscount(0.1e4);
        IEVault(vaultBase6xv).setLiquidationCoolOffTime(1);
        IEVault(vaultBase6xv).setLTV(vaultBase5xv, 0.1e4, 0.2e4, 0);
        IEVault(vaultBase6xv).setCaps(1, 2);
        IEVault(vaultBase6xv).setHookConfig(address(0), 0);
        IEVault(vaultBase6xv).setGovernorAdmin(address(0));

<<<<<<< HEAD
        // configure the oracle
        address stubAdapter_assetTST_USD = address(new StubPriceOracle());
        address stubAdapter_assetTST_WETH = address(new StubPriceOracle());
        address stubAdapter_assetTST2_USD = address(new StubPriceOracle());
        address stubAdapter_assetTST2_WETH = address(new StubPriceOracle());
        address stubAdapter_assetTST3_USD = address(new StubPriceOracle());
        address stubAdapter_assetTST3_WETH = address(new StubPriceOracle());
        address stubAdapter_assetTST4_USD = address(new StubPriceOracle());
        address stubAdapter_assetTST4_WETH = address(new StubPriceOracle());
        vm.startPrank(registryOwner);
        adapterRegistry.add(stubAdapter_assetTST_USD, address(assetTST), USD);
        adapterRegistry.add(stubAdapter_assetTST_WETH, address(assetTST), WETH);
        adapterRegistry.add(stubAdapter_assetTST2_USD, address(assetTST2), USD);
        adapterRegistry.add(stubAdapter_assetTST2_WETH, address(assetTST2), WETH);
        adapterRegistry.add(stubAdapter_assetTST3_USD, address(assetTST3), USD);
        adapterRegistry.add(stubAdapter_assetTST3_WETH, address(assetTST3), WETH);
        adapterRegistry.add(stubAdapter_assetTST4_USD, address(assetTST4), USD);
        adapterRegistry.add(stubAdapter_assetTST4_WETH, address(assetTST4), WETH);
        externalVaultRegistry.add(address(xvTST3), address(xvTST3), address(assetTST3));
        externalVaultRegistry.add(address(xvTST4), address(xvTST4), address(assetTST4));
        vm.stopPrank();

        vm.startPrank(routerGovernor);
        router.govSetResolvedVault(vaultEscrow, true);
        router.govSetResolvedVault(vaultBase1, true);
        router.govSetResolvedVault(vaultBase2, true);
        router.govSetResolvedVault(vaultBase3, true);
        router.govSetResolvedVault(vaultBase5xv, true);
        router.govSetResolvedVault(vaultBase6xv, true);
        router.govSetResolvedVault(address(xvTST3), true);
        router.govSetResolvedVault(address(xvTST4), true);
        router.govSetConfig(address(assetTST), USD, stubAdapter_assetTST_USD);
        router.govSetConfig(address(assetTST), WETH, stubAdapter_assetTST_WETH);
        router.govSetConfig(address(assetTST2), USD, stubAdapter_assetTST2_USD);
        router.govSetConfig(address(assetTST2), WETH, stubAdapter_assetTST2_WETH);
        router.govSetConfig(address(assetTST3), USD, stubAdapter_assetTST3_USD);
        router.govSetConfig(address(assetTST3), WETH, stubAdapter_assetTST3_WETH);
        router.govSetConfig(address(assetTST4), USD, stubAdapter_assetTST4_USD);
        router.govSetConfig(address(assetTST4), WETH, stubAdapter_assetTST4_WETH);
        router.transferGovernance(address(0));
        vm.stopPrank();

        // add the custom IRM to the registry
        vm.startPrank(registryOwner);
        irmRegistry.add(address(irmCustom1), address(0), address(0));
        vm.stopPrank();

=======
>>>>>>> 5fbdc60a
        vm.label(address(escrowPerspective), "escrowPerspective");
        vm.label(address(eulerBasePerspective1), "eulerBasePerspective1");
        vm.label(address(eulerBasePerspective2), "eulerBasePerspective2");
        vm.label(address(eulerBasePerspective3), "eulerBasePerspective3");
        vm.label(vaultEscrow, "vaultEscrow");
        vm.label(vaultBase1, "vaultBase1");
        vm.label(vaultBase2, "vaultBase2");
        vm.label(vaultBase3, "vaultBase3");
        vm.label(vaultBase4, "vaultBase4");
        vm.label(vaultBase5xv, "vaultBase5xv");
        vm.label(vaultBase6xv, "vaultBase6xv");
        vm.label(address(assetTST3), "assetTST3");
        vm.label(address(assetTST4), "assetTST4");
        vm.label(address(xvTST3), "xvTST3");
        vm.label(address(xvTST4), "xvTST4");
    }
}<|MERGE_RESOLUTION|>--- conflicted
+++ resolved
@@ -64,33 +64,8 @@
         router = EulerRouter(routerFactory.deploy(routerGovernor));
         adapterRegistry = new SnapshotRegistry(registryOwner);
         externalVaultRegistry = new SnapshotRegistry(registryOwner);
-<<<<<<< HEAD
         irmFactory = new EulerKinkIRMFactory();
         irmRegistry = new SnapshotRegistry(registryOwner);
-=======
->>>>>>> 5fbdc60a
-
-        // configure the oracle
-        address stubAdapter_assetTST_USD = address(new StubPriceOracle());
-        address stubAdapter_assetTST_WETH = address(new StubPriceOracle());
-        address stubAdapter_assetTST2_USD = address(new StubPriceOracle());
-        address stubAdapter_assetTST2_WETH = address(new StubPriceOracle());
-        address stubAdapter_assetTST3_USD = address(new StubPriceOracle());
-        address stubAdapter_assetTST3_WETH = address(new StubPriceOracle());
-        address stubAdapter_assetTST4_USD = address(new StubPriceOracle());
-        address stubAdapter_assetTST4_WETH = address(new StubPriceOracle());
-        vm.startPrank(registryOwner);
-        adapterRegistry.add(stubAdapter_assetTST_USD, address(assetTST), USD);
-        adapterRegistry.add(stubAdapter_assetTST_WETH, address(assetTST), WETH);
-        adapterRegistry.add(stubAdapter_assetTST2_USD, address(assetTST2), USD);
-        adapterRegistry.add(stubAdapter_assetTST2_WETH, address(assetTST2), WETH);
-        adapterRegistry.add(stubAdapter_assetTST3_USD, address(assetTST3), USD);
-        adapterRegistry.add(stubAdapter_assetTST3_WETH, address(assetTST3), WETH);
-        adapterRegistry.add(stubAdapter_assetTST4_USD, address(assetTST4), USD);
-        adapterRegistry.add(stubAdapter_assetTST4_WETH, address(assetTST4), WETH);
-        externalVaultRegistry.add(address(xvTST3), address(xvTST3), address(assetTST3));
-        externalVaultRegistry.add(address(xvTST4), address(xvTST4), address(assetTST4));
-        vm.stopPrank();
 
         // deploy the IRMs
         irmFactory = new EulerKinkIRMFactory();
@@ -147,26 +122,55 @@
         vaultBase5xv = factory.createProxy(address(0), true, abi.encodePacked(address(xvTST3), router, WETH));
         vaultBase6xv = factory.createProxy(address(0), true, abi.encodePacked(address(xvTST4), router, USD));
 
-        // further configure the oracle
-        vm.startPrank(routerGovernor);
-        router.govSetResolvedVault(vaultEscrow, true);
-        router.govSetResolvedVault(vaultBase1, true);
-        router.govSetResolvedVault(vaultBase2, true);
-        router.govSetResolvedVault(vaultBase3, true);
-        router.govSetResolvedVault(vaultBase4, true);
-        router.govSetResolvedVault(vaultBase5xv, true);
-        router.govSetResolvedVault(vaultBase6xv, true);
-        router.govSetResolvedVault(address(xvTST3), true);
-        router.govSetResolvedVault(address(xvTST4), true);
-        router.govSetConfig(address(assetTST), USD, stubAdapter_assetTST_USD);
-        router.govSetConfig(address(assetTST), WETH, stubAdapter_assetTST_WETH);
-        router.govSetConfig(address(assetTST2), USD, stubAdapter_assetTST2_USD);
-        router.govSetConfig(address(assetTST2), WETH, stubAdapter_assetTST2_WETH);
-        router.govSetConfig(address(assetTST3), USD, stubAdapter_assetTST3_USD);
-        router.govSetConfig(address(assetTST3), WETH, stubAdapter_assetTST3_WETH);
-        router.govSetConfig(address(assetTST4), USD, stubAdapter_assetTST4_USD);
-        router.govSetConfig(address(assetTST4), WETH, stubAdapter_assetTST4_WETH);
-        router.transferGovernance(address(0));
+        {
+            // configure the oracle
+            address stubAdapter_assetTST_USD = address(new StubPriceOracle());
+            address stubAdapter_assetTST_WETH = address(new StubPriceOracle());
+            address stubAdapter_assetTST2_USD = address(new StubPriceOracle());
+            address stubAdapter_assetTST2_WETH = address(new StubPriceOracle());
+            address stubAdapter_assetTST3_USD = address(new StubPriceOracle());
+            address stubAdapter_assetTST3_WETH = address(new StubPriceOracle());
+            address stubAdapter_assetTST4_USD = address(new StubPriceOracle());
+            address stubAdapter_assetTST4_WETH = address(new StubPriceOracle());
+            vm.startPrank(registryOwner);
+            adapterRegistry.add(stubAdapter_assetTST_USD, address(assetTST), USD);
+            adapterRegistry.add(stubAdapter_assetTST_WETH, address(assetTST), WETH);
+            adapterRegistry.add(stubAdapter_assetTST2_USD, address(assetTST2), USD);
+            adapterRegistry.add(stubAdapter_assetTST2_WETH, address(assetTST2), WETH);
+            adapterRegistry.add(stubAdapter_assetTST3_USD, address(assetTST3), USD);
+            adapterRegistry.add(stubAdapter_assetTST3_WETH, address(assetTST3), WETH);
+            adapterRegistry.add(stubAdapter_assetTST4_USD, address(assetTST4), USD);
+            adapterRegistry.add(stubAdapter_assetTST4_WETH, address(assetTST4), WETH);
+            externalVaultRegistry.add(address(xvTST3), address(xvTST3), address(assetTST3));
+            externalVaultRegistry.add(address(xvTST4), address(xvTST4), address(assetTST4));
+            vm.stopPrank();
+
+            // further configure the oracle
+            vm.startPrank(routerGovernor);
+            router.govSetResolvedVault(vaultEscrow, true);
+            router.govSetResolvedVault(vaultBase1, true);
+            router.govSetResolvedVault(vaultBase2, true);
+            router.govSetResolvedVault(vaultBase3, true);
+            router.govSetResolvedVault(vaultBase4, true);
+            router.govSetResolvedVault(vaultBase5xv, true);
+            router.govSetResolvedVault(vaultBase6xv, true);
+            router.govSetResolvedVault(address(xvTST3), true);
+            router.govSetResolvedVault(address(xvTST4), true);
+            router.govSetConfig(address(assetTST), USD, stubAdapter_assetTST_USD);
+            router.govSetConfig(address(assetTST), WETH, stubAdapter_assetTST_WETH);
+            router.govSetConfig(address(assetTST2), USD, stubAdapter_assetTST2_USD);
+            router.govSetConfig(address(assetTST2), WETH, stubAdapter_assetTST2_WETH);
+            router.govSetConfig(address(assetTST3), USD, stubAdapter_assetTST3_USD);
+            router.govSetConfig(address(assetTST3), WETH, stubAdapter_assetTST3_WETH);
+            router.govSetConfig(address(assetTST4), USD, stubAdapter_assetTST4_USD);
+            router.govSetConfig(address(assetTST4), WETH, stubAdapter_assetTST4_WETH);
+            router.transferGovernance(address(0));
+            vm.stopPrank();
+        }
+
+        // add the custom IRM to the registry
+        vm.startPrank(registryOwner);
+        irmRegistry.add(address(irmCustom1), address(0), address(0));
         vm.stopPrank();
 
         // configure the vaults
@@ -217,56 +221,6 @@
         IEVault(vaultBase6xv).setHookConfig(address(0), 0);
         IEVault(vaultBase6xv).setGovernorAdmin(address(0));
 
-<<<<<<< HEAD
-        // configure the oracle
-        address stubAdapter_assetTST_USD = address(new StubPriceOracle());
-        address stubAdapter_assetTST_WETH = address(new StubPriceOracle());
-        address stubAdapter_assetTST2_USD = address(new StubPriceOracle());
-        address stubAdapter_assetTST2_WETH = address(new StubPriceOracle());
-        address stubAdapter_assetTST3_USD = address(new StubPriceOracle());
-        address stubAdapter_assetTST3_WETH = address(new StubPriceOracle());
-        address stubAdapter_assetTST4_USD = address(new StubPriceOracle());
-        address stubAdapter_assetTST4_WETH = address(new StubPriceOracle());
-        vm.startPrank(registryOwner);
-        adapterRegistry.add(stubAdapter_assetTST_USD, address(assetTST), USD);
-        adapterRegistry.add(stubAdapter_assetTST_WETH, address(assetTST), WETH);
-        adapterRegistry.add(stubAdapter_assetTST2_USD, address(assetTST2), USD);
-        adapterRegistry.add(stubAdapter_assetTST2_WETH, address(assetTST2), WETH);
-        adapterRegistry.add(stubAdapter_assetTST3_USD, address(assetTST3), USD);
-        adapterRegistry.add(stubAdapter_assetTST3_WETH, address(assetTST3), WETH);
-        adapterRegistry.add(stubAdapter_assetTST4_USD, address(assetTST4), USD);
-        adapterRegistry.add(stubAdapter_assetTST4_WETH, address(assetTST4), WETH);
-        externalVaultRegistry.add(address(xvTST3), address(xvTST3), address(assetTST3));
-        externalVaultRegistry.add(address(xvTST4), address(xvTST4), address(assetTST4));
-        vm.stopPrank();
-
-        vm.startPrank(routerGovernor);
-        router.govSetResolvedVault(vaultEscrow, true);
-        router.govSetResolvedVault(vaultBase1, true);
-        router.govSetResolvedVault(vaultBase2, true);
-        router.govSetResolvedVault(vaultBase3, true);
-        router.govSetResolvedVault(vaultBase5xv, true);
-        router.govSetResolvedVault(vaultBase6xv, true);
-        router.govSetResolvedVault(address(xvTST3), true);
-        router.govSetResolvedVault(address(xvTST4), true);
-        router.govSetConfig(address(assetTST), USD, stubAdapter_assetTST_USD);
-        router.govSetConfig(address(assetTST), WETH, stubAdapter_assetTST_WETH);
-        router.govSetConfig(address(assetTST2), USD, stubAdapter_assetTST2_USD);
-        router.govSetConfig(address(assetTST2), WETH, stubAdapter_assetTST2_WETH);
-        router.govSetConfig(address(assetTST3), USD, stubAdapter_assetTST3_USD);
-        router.govSetConfig(address(assetTST3), WETH, stubAdapter_assetTST3_WETH);
-        router.govSetConfig(address(assetTST4), USD, stubAdapter_assetTST4_USD);
-        router.govSetConfig(address(assetTST4), WETH, stubAdapter_assetTST4_WETH);
-        router.transferGovernance(address(0));
-        vm.stopPrank();
-
-        // add the custom IRM to the registry
-        vm.startPrank(registryOwner);
-        irmRegistry.add(address(irmCustom1), address(0), address(0));
-        vm.stopPrank();
-
-=======
->>>>>>> 5fbdc60a
         vm.label(address(escrowPerspective), "escrowPerspective");
         vm.label(address(eulerBasePerspective1), "eulerBasePerspective1");
         vm.label(address(eulerBasePerspective2), "eulerBasePerspective2");
