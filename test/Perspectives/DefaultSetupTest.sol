--- conflicted
+++ resolved
@@ -141,109 +141,7 @@
         router.govSetResolvedVault(vaultBase1, true);
         router.govSetResolvedVault(vaultBase2, true);
         router.govSetResolvedVault(vaultBase3, true);
-        router.govSetResolvedVault(vaultBase4xv, true);
-        router.govSetResolvedVault(vaultBase5xv, true);
-        router.govSetResolvedVault(address(xvTST3), true);
-        router.govSetResolvedVault(address(xvTST4), true);
-        router.govSetConfig(address(assetTST), USD, stubAdapter_assetTST_USD);
-        router.govSetConfig(address(assetTST), WETH, stubAdapter_assetTST_WETH);
-        router.govSetConfig(address(assetTST2), USD, stubAdapter_assetTST2_USD);
-        router.govSetConfig(address(assetTST2), WETH, stubAdapter_assetTST2_WETH);
-        router.govSetConfig(address(assetTST3), USD, stubAdapter_assetTST3_USD);
-        router.govSetConfig(address(assetTST3), WETH, stubAdapter_assetTST3_WETH);
-        router.govSetConfig(address(assetTST4), USD, stubAdapter_assetTST4_USD);
-        router.govSetConfig(address(assetTST4), WETH, stubAdapter_assetTST4_WETH);
-        router.transferGovernance(address(0));
-        vm.stopPrank();
-
-        // configure the vaults
-        IEVault(vaultEscrow).setHookConfig(address(0), 0);
-        IEVault(vaultEscrow).setGovernorAdmin(address(0));
-
-        IEVault(vaultBase1).setInterestRateModel(irmZero);
-        IEVault(vaultBase1).setMaxLiquidationDiscount(0.1e4);
-        IEVault(vaultBase1).setLiquidationCoolOffTime(1);
-        IEVault(vaultBase1).setLTV(vaultBase2, 0.1e4, 0.2e4, 0);
-        IEVault(vaultBase1).setCaps(1, 2);
-        IEVault(vaultBase1).setHookConfig(address(0), 0);
-        IEVault(vaultBase1).setGovernorAdmin(address(0));
-
-        IEVault(vaultBase2).setInterestRateModel(irmDefault);
-        IEVault(vaultBase2).setMaxLiquidationDiscount(0.2e4);
-        IEVault(vaultBase2).setLiquidationCoolOffTime(1);
-        IEVault(vaultBase2).setLTV(vaultBase1, 0.3e4, 0.4e4, 0);
-        IEVault(vaultBase2).setHookConfig(address(0), 0);
-        IEVault(vaultBase2).setGovernorAdmin(address(0));
-
-        IEVault(vaultBase3).setInterestRateModel(irmDefault);
-        IEVault(vaultBase3).setMaxLiquidationDiscount(0.2e4);
-        IEVault(vaultBase3).setLiquidationCoolOffTime(1);
-        IEVault(vaultBase3).setLTV(vaultEscrow, 0.5e4, 0.6e4, 0);
-        IEVault(vaultBase3).setHookConfig(address(0), 0);
-        IEVault(vaultBase3).setGovernorAdmin(address(0));
-
-<<<<<<< HEAD
-        IEVault(vaultBase4xv).setInterestRateModel(irmDefault);
-        IEVault(vaultBase4xv).setMaxLiquidationDiscount(0.2e4);
-        IEVault(vaultBase4xv).setLiquidationCoolOffTime(1);
-        IEVault(vaultBase4xv).setLTV(vaultBase5xv, 0.3e4, 0.4e4, 0);
-        IEVault(vaultBase4xv).setHookConfig(address(0), 0);
-        IEVault(vaultBase4xv).setGovernorAdmin(address(0));
-=======
-        IEVault(vaultBase4).setInterestRateModel(irmDefault);
-        IEVault(vaultBase4).setMaxLiquidationDiscount(0.2e4);
-        IEVault(vaultBase4).setLiquidationCoolOffTime(1);
-        IEVault(vaultBase4).setLTV(vaultEscrow, 0.7e4, 0.8e4, 0);
-        IEVault(vaultBase4).setGovernorAdmin(address(0));
->>>>>>> 93376b1d
-
-        IEVault(vaultBase5xv).setInterestRateModel(irmDefault);
-        IEVault(vaultBase5xv).setMaxLiquidationDiscount(0.2e4);
-        IEVault(vaultBase5xv).setLiquidationCoolOffTime(1);
-<<<<<<< HEAD
-        IEVault(vaultBase5xv).setLTV(vaultBase4xv, 0.1e4, 0.2e4, 0);
-        IEVault(vaultBase5xv).setCaps(1, 2);
-        IEVault(vaultBase5xv).setHookConfig(address(0), 0);
-        IEVault(vaultBase5xv).setGovernorAdmin(address(0));
-
-=======
-        IEVault(vaultBase5xv).setLTV(vaultBase6xv, 0.3e4, 0.4e4, 0);
-        IEVault(vaultBase5xv).setGovernorAdmin(address(0));
-
-        IEVault(vaultBase6xv).setInterestRateModel(irmZero);
-        IEVault(vaultBase6xv).setMaxLiquidationDiscount(0.1e4);
-        IEVault(vaultBase6xv).setLiquidationCoolOffTime(1);
-        IEVault(vaultBase6xv).setLTV(vaultBase5xv, 0.1e4, 0.2e4, 0);
-        IEVault(vaultBase6xv).setCaps(1, 2);
-        IEVault(vaultBase6xv).setGovernorAdmin(address(0));
-
-        // configure the oracle
-        address stubAdapter_assetTST_USD = address(new StubPriceOracle());
-        address stubAdapter_assetTST_WETH = address(new StubPriceOracle());
-        address stubAdapter_assetTST2_USD = address(new StubPriceOracle());
-        address stubAdapter_assetTST2_WETH = address(new StubPriceOracle());
-        address stubAdapter_assetTST3_USD = address(new StubPriceOracle());
-        address stubAdapter_assetTST3_WETH = address(new StubPriceOracle());
-        address stubAdapter_assetTST4_USD = address(new StubPriceOracle());
-        address stubAdapter_assetTST4_WETH = address(new StubPriceOracle());
-        vm.startPrank(registryOwner);
-        adapterRegistry.add(stubAdapter_assetTST_USD, address(assetTST), USD);
-        adapterRegistry.add(stubAdapter_assetTST_WETH, address(assetTST), WETH);
-        adapterRegistry.add(stubAdapter_assetTST2_USD, address(assetTST2), USD);
-        adapterRegistry.add(stubAdapter_assetTST2_WETH, address(assetTST2), WETH);
-        adapterRegistry.add(stubAdapter_assetTST3_USD, address(assetTST3), USD);
-        adapterRegistry.add(stubAdapter_assetTST3_WETH, address(assetTST3), WETH);
-        adapterRegistry.add(stubAdapter_assetTST4_USD, address(assetTST4), USD);
-        adapterRegistry.add(stubAdapter_assetTST4_WETH, address(assetTST4), WETH);
-        externalVaultRegistry.add(address(xvTST3), address(xvTST3), address(assetTST3));
-        externalVaultRegistry.add(address(xvTST4), address(xvTST4), address(assetTST4));
-        vm.stopPrank();
-
-        vm.startPrank(routerGovernor);
-        router.govSetResolvedVault(vaultEscrow, true);
-        router.govSetResolvedVault(vaultBase1, true);
-        router.govSetResolvedVault(vaultBase2, true);
-        router.govSetResolvedVault(vaultBase3, true);
+        router.govSetResolvedVault(vaultBase4, true);
         router.govSetResolvedVault(vaultBase5xv, true);
         router.govSetResolvedVault(vaultBase6xv, true);
         router.govSetResolvedVault(address(xvTST3), true);
@@ -259,7 +157,54 @@
         router.transferGovernance(address(0));
         vm.stopPrank();
 
->>>>>>> 93376b1d
+        // configure the vaults
+        IEVault(vaultEscrow).setHookConfig(address(0), 0);
+        IEVault(vaultEscrow).setGovernorAdmin(address(0));
+
+        IEVault(vaultBase1).setInterestRateModel(irmZero);
+        IEVault(vaultBase1).setMaxLiquidationDiscount(0.1e4);
+        IEVault(vaultBase1).setLiquidationCoolOffTime(1);
+        IEVault(vaultBase1).setLTV(vaultBase2, 0.1e4, 0.2e4, 0);
+        IEVault(vaultBase1).setCaps(1, 2);
+        IEVault(vaultBase1).setHookConfig(address(0), 0);
+        IEVault(vaultBase1).setGovernorAdmin(address(0));
+
+        IEVault(vaultBase2).setInterestRateModel(irmDefault);
+        IEVault(vaultBase2).setMaxLiquidationDiscount(0.2e4);
+        IEVault(vaultBase2).setLiquidationCoolOffTime(1);
+        IEVault(vaultBase2).setLTV(vaultBase1, 0.3e4, 0.4e4, 0);
+        IEVault(vaultBase2).setHookConfig(address(0), 0);
+        IEVault(vaultBase2).setGovernorAdmin(address(0));
+
+        IEVault(vaultBase3).setInterestRateModel(irmDefault);
+        IEVault(vaultBase3).setMaxLiquidationDiscount(0.2e4);
+        IEVault(vaultBase3).setLiquidationCoolOffTime(1);
+        IEVault(vaultBase3).setLTV(vaultEscrow, 0.5e4, 0.6e4, 0);
+        IEVault(vaultBase3).setHookConfig(address(0), 0);
+        IEVault(vaultBase3).setGovernorAdmin(address(0));
+
+        IEVault(vaultBase4).setInterestRateModel(irmDefault);
+        IEVault(vaultBase4).setMaxLiquidationDiscount(0.2e4);
+        IEVault(vaultBase4).setLiquidationCoolOffTime(1);
+        IEVault(vaultBase4).setLTV(vaultEscrow, 0.7e4, 0.8e4, 0);
+        IEVault(vaultBase4).setHookConfig(address(0), 0);
+        IEVault(vaultBase4).setGovernorAdmin(address(0));
+
+        IEVault(vaultBase5xv).setInterestRateModel(irmDefault);
+        IEVault(vaultBase5xv).setMaxLiquidationDiscount(0.2e4);
+        IEVault(vaultBase5xv).setLiquidationCoolOffTime(1);
+        IEVault(vaultBase5xv).setLTV(vaultBase6xv, 0.3e4, 0.4e4, 0);
+        IEVault(vaultBase5xv).setHookConfig(address(0), 0);
+        IEVault(vaultBase5xv).setGovernorAdmin(address(0));
+
+        IEVault(vaultBase6xv).setInterestRateModel(irmZero);
+        IEVault(vaultBase6xv).setMaxLiquidationDiscount(0.1e4);
+        IEVault(vaultBase6xv).setLiquidationCoolOffTime(1);
+        IEVault(vaultBase6xv).setLTV(vaultBase5xv, 0.1e4, 0.2e4, 0);
+        IEVault(vaultBase6xv).setCaps(1, 2);
+        IEVault(vaultBase6xv).setHookConfig(address(0), 0);
+        IEVault(vaultBase6xv).setGovernorAdmin(address(0));
+
         vm.label(address(escrowPerspective), "escrowPerspective");
         vm.label(address(eulerBasePerspective1), "eulerBasePerspective1");
         vm.label(address(eulerBasePerspective2), "eulerBasePerspective2");
