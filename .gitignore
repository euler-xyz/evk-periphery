--- conflicted
+++ resolved
@@ -6,12 +6,8 @@
 broadcast/
 
 # Dotenv file
-<<<<<<< HEAD
 .env
 /broadcast
 
 # csv files
-*.csv
-=======
-.env
->>>>>>> 3ce0e815
+*.csv